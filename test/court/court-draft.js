const { bn, bigExp } = require('../helpers/numbers')
const { assertRevert } = require('../helpers/assertThrow')
const { advanceBlocks } = require('../helpers/blocks')(web3)
const { toChecksumAddress } = require('web3-utils')
const { decodeEventsOfType } = require('../helpers/decodeEvent')
const { getEventAt, getEvents } = require('@aragon/os/test/helpers/events')
const { assertAmountOfEvents, assertEvent } = require('../helpers/assertEvent')
const { buildHelper, DISPUTE_STATES, ROUND_STATES } = require('../helpers/court')(web3, artifacts)

const JurorsRegistry = artifacts.require('JurorsRegistry')

contract('Court', ([_, disputer, drafter, juror500, juror1000, juror1500, juror2000]) => {
  let courtHelper, court

  const jurors = [
    { address: juror500,  initialActiveBalance: bigExp(500,  18) },
    { address: juror1000, initialActiveBalance: bigExp(1000, 18) },
    { address: juror1500, initialActiveBalance: bigExp(1500, 18) },
    { address: juror2000, initialActiveBalance: bigExp(2000, 18) },
  ]

  beforeEach('create court', async () => {
    courtHelper = buildHelper()
    court = await courtHelper.deploy()
  })

  describe('draft', () => {
    context('when the given dispute exists', () => {
      let disputeId

      const roundId = 0
      const draftTermId = 4
      const jurorsNumber = 6

      beforeEach('create dispute', async () => {
        await courtHelper.activate(jurors)
        await courtHelper.setTerm(1)
        disputeId = await courtHelper.dispute({ jurorsNumber, draftTermId, disputer })
      })

      const itDraftsRequestedRoundInOneBatch = (term, jurorsToBeDrafted) => {
        const expectedDraftedJurors = jurorsToBeDrafted > jurorsNumber ? jurorsNumber : jurorsToBeDrafted

        it('selects random jurors for the last round of the dispute', async () => {
          const receipt = await court.draft(disputeId, jurorsToBeDrafted, { from: drafter })

          const logs = decodeEventsOfType(receipt, JurorsRegistry.abi, 'JurorDrafted')
          assertAmountOfEvents({ logs }, 'JurorDrafted', expectedDraftedJurors)

          const jurorsAddresses = jurors.map(j => j.address)
          for(let i = 0; i < expectedDraftedJurors; i++) {
            const { disputeId: eventDisputeId, juror } = getEventAt({ logs }, 'JurorDrafted', i).args
            assert.equal(eventDisputeId.toString(), disputeId, 'dispute id does not match')
            assert.isTrue(jurorsAddresses.includes(toChecksumAddress(juror)), 'drafted juror is not included in the list')
          }
        })

        if (expectedDraftedJurors === jurorsNumber) {
          it('ends the dispute draft', async () => {
            const receipt = await court.draft(disputeId, jurorsToBeDrafted, { from: drafter })

            assertAmountOfEvents(receipt, 'DisputeStateChanged')
            assertEvent(receipt, 'DisputeStateChanged', { disputeId, state: DISPUTE_STATES.ADJUDICATING })

            const { state, finalRuling } = await courtHelper.getDispute(disputeId)
            assert.equal(state.toString(), DISPUTE_STATES.ADJUDICATING.toString(), 'dispute state does not match')
            assert.equal(finalRuling.toString(), 0, 'dispute final ruling does not match')
          })

          it('updates last round information', async () => {
            await court.draft(disputeId, jurorsToBeDrafted, { from: drafter })

            const { draftTerm, delayedTerms, roundJurorsNumber, selectedJurors, roundState } = await courtHelper.getRound(disputeId, roundId)
            assert.equal(draftTerm.toString(), draftTermId, 'round draft term does not match')
            assert.equal(delayedTerms.toString(), term - draftTermId, 'delayed terms do not match')
            assert.equal(roundJurorsNumber.toString(), jurorsNumber, 'round jurors number does not match')
            assert.equal(selectedJurors.toString(), jurorsNumber, 'selected jurors does not match')
            assert.equal(roundState.toString(), ROUND_STATES.COMMITTING.toString(), 'round state should be committing')
          })
        } else {
          it('does not end the dispute draft', async () => {
            const receipt = await court.draft(disputeId, jurorsToBeDrafted, { from: drafter })

            assertAmountOfEvents(receipt, 'DisputeStateChanged', 0)

            const { state, finalRuling } = await courtHelper.getDispute(disputeId)
            assert.equal(state.toString(), DISPUTE_STATES.PRE_DRAFT.toString(), 'dispute state does not match')
            assert.equal(finalRuling.toString(), 0, 'dispute final ruling does not match')
          })

          it('updates last round information', async () => {
            await court.draft(disputeId, jurorsToBeDrafted, { from: drafter })

            const { draftTerm, delayedTerms, roundJurorsNumber, selectedJurors, roundState } = await courtHelper.getRound(disputeId, roundId)
            assert.equal(draftTerm.toString(), draftTermId, 'round draft term does not match')
            assert.equal(delayedTerms.toString(), 0, 'delayed terms do not match')
            assert.equal(roundJurorsNumber.toString(), jurorsNumber, 'round jurors number does not match')
            assert.equal(selectedJurors.toString(), expectedDraftedJurors, 'selected jurors does not match')
            assert.equal(roundState.toString(), ROUND_STATES.INVALID.toString(), 'round state should be committing')
          })
        }

        it('sets the correct state for each juror', async () => {
          const receipt = await court.draft(disputeId, jurorsToBeDrafted, { from: drafter })

          const logs = decodeEventsOfType(receipt, JurorsRegistry.abi, 'JurorDrafted')
          const events = getEvents({ logs }, 'JurorDrafted')

          for(let i = 0; i < jurors.length; i++) {
            const jurorAddress = jurors[i].address
            const expectedWeight = events.filter(({ args: { juror } }) => toChecksumAddress(juror) === jurorAddress).length
            const { weight, rewarded } = await courtHelper.getRoundJuror(disputeId, roundId, jurorAddress)

            assert.equal(weight.toString(), expectedWeight, 'juror weight does not match')
            assert.isFalse(rewarded, 'juror should not have been rewarded yet')
          }
        })

        it('deposits the draft fee to the accounting for the caller', async () => {
          const { draftFee, accounting, feeToken } = courtHelper
          const expectedFee = draftFee.mul(bn(expectedDraftedJurors))

          const previousCourtAmount = await feeToken.balanceOf(court.address)
          const previousAccountingAmount = await feeToken.balanceOf(accounting.address)
          const previousDrafterAmount = await accounting.balanceOf(feeToken.address, drafter)

          await court.draft(disputeId, jurorsToBeDrafted, { from: drafter })

          const currentCourtAmount = await feeToken.balanceOf(court.address)
          assert.equal(previousCourtAmount.toString(), currentCourtAmount.toString(), 'court balances should remain the same')

          const currentAccountingAmount = await feeToken.balanceOf(accounting.address)
          assert.equal(previousAccountingAmount.toString(), currentAccountingAmount.toString(), 'accounting balances should remain the same')

          const currentDrafterAmount = await accounting.balanceOf(feeToken.address, drafter)
          assert.equal(previousDrafterAmount.add(expectedFee).toString(), currentDrafterAmount.toString(), 'drafter amount does not match')
        })
      }

      const itDraftsRequestedRoundInMultipleBatches = (term, jurorsToBeDrafted, batches, jurorsPerBatch) => {
        it('selects random jurors for the last round of the dispute', async () => {
          const jurorsAddresses = jurors.map(j => j.address)

          for (let batch = 0, selectedJurors = 0; batch < batches; batch++, selectedJurors += jurorsPerBatch) {
            // advance one term to avoid drafting all the batches in the same term
            await courtHelper.passRealTerms(1)
            const receipt = await court.draft(disputeId, jurorsPerBatch, { from: drafter })

            const pendingJurorsToBeDrafted = jurorsToBeDrafted - selectedJurors;
            const expectedDraftedJurors = pendingJurorsToBeDrafted < jurorsPerBatch ? pendingJurorsToBeDrafted : jurorsPerBatch;

            const logs = decodeEventsOfType(receipt, JurorsRegistry.abi, 'JurorDrafted')
            assertAmountOfEvents({ logs }, 'JurorDrafted', expectedDraftedJurors)

            for(let i = 0; i < expectedDraftedJurors; i++) {
              const { disputeId: eventDisputeId, juror } = getEventAt({ logs }, 'JurorDrafted', i).args
              assert.equal(eventDisputeId.toString(), disputeId, 'dispute id does not match')
              assert.isTrue(jurorsAddresses.includes(toChecksumAddress(juror)), 'drafted juror is not included in the list')
            }
          }
        })

        it('ends the dispute draft', async () => {
          let lastReceipt
          for (let batch = 0; batch < batches; batch++) {
            // advance one term to avoid drafting all the batches in the same term
            await courtHelper.passRealTerms(1)
            lastReceipt = await court.draft(disputeId, jurorsPerBatch, { from: drafter })
          }

          assertAmountOfEvents(lastReceipt, 'DisputeStateChanged')
          assertEvent(lastReceipt, 'DisputeStateChanged', { disputeId, state: DISPUTE_STATES.ADJUDICATING })

          const { state, finalRuling } = await courtHelper.getDispute(disputeId)
          assert.equal(state.toString(), DISPUTE_STATES.ADJUDICATING.toString(), 'dispute state does not match')
          assert.equal(finalRuling.toString(), 0, 'dispute final ruling does not match')
        })

        it('updates last round information', async () => {
          let lastTerm
          for (let batch = 0; batch < batches; batch++) {
            // advance one term to avoid drafting all the batches in the same term
            await courtHelper.passRealTerms(1)
            await court.draft(disputeId, jurorsPerBatch, { from: drafter })
            lastTerm = await court.getLastEnsuredTermId()
          }

          const { draftTerm, delayedTerms, roundJurorsNumber, selectedJurors, roundState } = await courtHelper.getRound(disputeId, roundId)

          assert.equal(draftTerm.toString(), draftTermId, 'round draft term does not match')
          assert.equal(delayedTerms.toString(), lastTerm - draftTermId, 'delayed terms do not match')
          assert.equal(roundJurorsNumber.toString(), jurorsNumber, 'round jurors number does not match')
          assert.equal(selectedJurors.toString(), jurorsNumber, 'selected jurors does not match')
          assert.equal(roundState.toString(), ROUND_STATES.COMMITTING.toString(), 'round state should be committing')
        })

        it('sets the correct state for each juror', async () => {
          const expectedWeights = {}

          for (let batch = 0; batch < batches; batch++) {
            // advance one term to avoid drafting all the batches in the same term
            await courtHelper.passRealTerms(1)
            const receipt = await court.draft(disputeId, jurorsPerBatch, { from: drafter })

            const logs = decodeEventsOfType(receipt, JurorsRegistry.abi, 'JurorDrafted')
            const events = getEvents({ logs }, 'JurorDrafted')

            for(let i = 0; i < jurors.length; i++) {
              const jurorAddress = jurors[i].address
              const batchWeight = events.filter(({ args: { juror } }) => toChecksumAddress(juror) === jurorAddress).length
              expectedWeights[jurorAddress] = (expectedWeights[jurorAddress] || 0) + batchWeight
            }
          }

          for(let i = 0; i < jurors.length; i++) {
            const jurorAddress = jurors[i].address
            const { weight, rewarded } = await court.getJuror(disputeId, roundId, jurorAddress)

            assert.equal(weight.toString(), expectedWeights[jurorAddress], `juror ${jurorAddress} weight does not match`)
            assert.isFalse(rewarded, 'juror should not have been rewarded yet')
          }
        })

        it('deposits the draft fee to the accounting for the caller', async () => {
          const { draftFee, accounting, feeToken } = courtHelper
<<<<<<< HEAD
          const expectedFee = draftFee.mul(bn(jurorsPerBatch))
=======
>>>>>>> 87c7b3b4

          for (let batch = 0, selectedJurors = 0; batch < batches; batch++, selectedJurors += jurorsPerBatch) {
            const previousCourtAmount = await feeToken.balanceOf(court.address)
            const previousAccountingAmount = await feeToken.balanceOf(accounting.address)
            const previousDrafterAmount = await accounting.balanceOf(feeToken.address, drafter)

            // advance one term to avoid drafting all the batches in the same term
            await courtHelper.passRealTerms(1)
            await court.draft(disputeId, jurorsPerBatch, { from: drafter })

            const currentCourtAmount = await feeToken.balanceOf(court.address)
            assert.equal(previousCourtAmount.toString(), currentCourtAmount.toString(), 'court balances should remain the same')

            const currentAccountingAmount = await feeToken.balanceOf(accounting.address)
            assert.equal(previousAccountingAmount.toString(), currentAccountingAmount.toString(), 'accounting balances should remain the same')

            const pendingJurorsToBeDrafted = jurorsToBeDrafted - selectedJurors;
            const expectedDraftedJurors = pendingJurorsToBeDrafted < jurorsPerBatch ? pendingJurorsToBeDrafted : jurorsPerBatch;
            const expectedFee = draftFee.mul(expectedDraftedJurors)
            const currentDrafterAmount = await accounting.balanceOf(feeToken.address, drafter)
            assert.equal(previousDrafterAmount.add(expectedFee).toString(), currentDrafterAmount.toString(), 'drafter amount does not match')
          }
        })
      }

      const itHandlesDraftsProperly = term => {
        // NOTE: To test this scenario we cannot mock the blocknumber, we need a real block mining to have different blockhashes

        context('when the current block is the randomness block number', () => {
          it('reverts', async () => {
            await assertRevert(court.draft(disputeId, jurorsNumber, { from: drafter }), 'CT_TERM_RANDOMNESS_NOT_YET')
          })
        })

        context('when the current block is the following block of the randomness block number', () => {
          beforeEach('move one block after the draft term', async () => {
            await advanceBlocks(1)
          })

          context('when drafting all the requested jurors', () => {
            const jurorsToBeDrafted = jurorsNumber

            context('when drafting in one batch', () => {
              itDraftsRequestedRoundInOneBatch(term, jurorsToBeDrafted)
            })

            context('when drafting in multiple batches', () => {
<<<<<<< HEAD
              const batches = jurorsNumber
=======
              const batches = 3, jurorsPerBatch = 4
>>>>>>> 87c7b3b4

              itDraftsRequestedRoundInMultipleBatches(term, jurorsToBeDrafted, batches, jurorsPerBatch)
            })
          })

          context('when half amount of the requested jurors', () => {
            const jurorsToBeDrafted = jurorsNumber / 2

            itDraftsRequestedRoundInOneBatch(term, jurorsToBeDrafted)
          })

          context('when drafting more than the requested jurors', () => {
            const jurorsToBeDrafted = jurorsNumber * 2

            itDraftsRequestedRoundInOneBatch(term, jurorsToBeDrafted)
          })
        })

        context('when the current term is after the randomness block number by less than 256 blocks', () => {
          beforeEach('move 255 blocks after the draft term', async () => {
            await advanceBlocks(255)
          })

          context('when drafting all the requested jurors', () => {
            const jurorsToBeDrafted = jurorsNumber

            context('when drafting in one batch', () => {
              itDraftsRequestedRoundInOneBatch(term, jurorsToBeDrafted)
            })

            context('when drafting in multiple batches', () => {
              const batches = 2, jurorsPerBatch = 5

              itDraftsRequestedRoundInMultipleBatches(term, jurorsToBeDrafted, batches, jurorsPerBatch)
            })
          })

          context('when half amount of the requested jurors', () => {
            const jurorsToBeDrafted = jurorsNumber / 2

            itDraftsRequestedRoundInOneBatch(term, jurorsToBeDrafted)
          })

          context('when drafting more than the requested jurors', () => {
            const jurorsToBeDrafted = jurorsNumber * 2

            itDraftsRequestedRoundInOneBatch(term, jurorsToBeDrafted)
          })
        })

        context('when the current term is after the randomness block number by 256 blocks', () => {
          beforeEach('move 256 blocks after the draft term', async () => {
            await advanceBlocks(256)
          })

          context('when drafting all the requested jurors', () => {
            const jurorsToBeDrafted = jurorsNumber

            context('when drafting in one batch', () => {
              itDraftsRequestedRoundInOneBatch(term, jurorsToBeDrafted)
            })

            context('when drafting in multiple batches', () => {
              const batches = 2, jurorsPerBatch = 5

              itDraftsRequestedRoundInMultipleBatches(term, jurorsToBeDrafted, batches, jurorsPerBatch)
            })
          })

          context('when drafting half amount of the requested jurors', () => {
            const jurorsToBeDrafted = jurorsNumber / 2

            itDraftsRequestedRoundInOneBatch(term, jurorsToBeDrafted)
          })

          context('when drafting more than the requested jurors', () => {
            const jurorsToBeDrafted = jurorsNumber * 2

            itDraftsRequestedRoundInOneBatch(term, jurorsToBeDrafted)
          })
        })

        context('when the current term is after the randomness block number by more than 256 blocks', () => {
          beforeEach('move 257 blocks after the draft term', async () => {
            await advanceBlocks(257)
          })

          it('reverts', async () => {
            await assertRevert(court.draft(disputeId, jurorsNumber, { from: drafter }), 'CT_TERM_RANDOMNESS_NOT_AVAILABLE')
          })
        })
      }

      const itHandlesDraftsProperlyForTerm = term => {
        beforeEach('move to the draft term', async () => {
          // the first term was already ensured when creating the dispute
          await courtHelper.increaseTime(courtHelper.termDuration.mul(bn(term - 1)))
        })

        context('when the given dispute was not drafted', () => {
          context('when the court term is up-to-date', () => {
            beforeEach('ensure term', async () => {
              await court.heartbeat(term)
            })

            itHandlesDraftsProperly(term)
          })

          context('when the court term is outdated by one term', () => {
            beforeEach('ensure term', async () => {
              await court.heartbeat(term - 1)
            })

            itHandlesDraftsProperly(term)
          })

          context('when the court term is outdated by more than one term', () => {
            beforeEach('ensure term', async () => {
              await advanceBlocks(10)
            })

            it('reverts', async () => {
              await assertRevert(court.draft(disputeId, jurorsNumber, { from: drafter }), 'CT_TOO_MANY_TRANSITIONS')
            })
          })
        })

        context('when the given dispute was already drafted', () => {
          beforeEach('draft dispute', async () => {
            await court.heartbeat(term)
            await advanceBlocks(10)
            await court.draft(disputeId, jurorsNumber, { from: drafter })
          })

          it('reverts', async () => {
            await assertRevert(court.draft(disputeId, jurorsNumber, { from: drafter }), 'CT_ROUND_ALREADY_DRAFTED')
          })
        })
      }

      context('when the current term is previous the draft term', () => {
        it('reverts', async () => {
          await assertRevert(court.draft(disputeId, jurorsNumber, { from: drafter }), 'CT_ROUND_NOT_DRAFT_TERM')
        })
      })

      context('when the current term is the draft term', () => {
        const currentTerm = draftTermId

        itHandlesDraftsProperlyForTerm(currentTerm)
      })

      context('when the current term is after the draft term', () => {
        const currentTerm = draftTermId + 10

        itHandlesDraftsProperlyForTerm(currentTerm)
      })
    })

    context('when the given dispute does not exist', () => {
      it('reverts', async () => {
        await assertRevert(court.draft(0, 10), 'CT_DISPUTE_DOES_NOT_EXIST')
      })
    })
  })
})<|MERGE_RESOLUTION|>--- conflicted
+++ resolved
@@ -223,10 +223,6 @@
 
         it('deposits the draft fee to the accounting for the caller', async () => {
           const { draftFee, accounting, feeToken } = courtHelper
-<<<<<<< HEAD
-          const expectedFee = draftFee.mul(bn(jurorsPerBatch))
-=======
->>>>>>> 87c7b3b4
 
           for (let batch = 0, selectedJurors = 0; batch < batches; batch++, selectedJurors += jurorsPerBatch) {
             const previousCourtAmount = await feeToken.balanceOf(court.address)
@@ -245,7 +241,7 @@
 
             const pendingJurorsToBeDrafted = jurorsToBeDrafted - selectedJurors;
             const expectedDraftedJurors = pendingJurorsToBeDrafted < jurorsPerBatch ? pendingJurorsToBeDrafted : jurorsPerBatch;
-            const expectedFee = draftFee.mul(expectedDraftedJurors)
+            const expectedFee = draftFee.mul(bn(expectedDraftedJurors))
             const currentDrafterAmount = await accounting.balanceOf(feeToken.address, drafter)
             assert.equal(previousDrafterAmount.add(expectedFee).toString(), currentDrafterAmount.toString(), 'drafter amount does not match')
           }
@@ -274,11 +270,7 @@
             })
 
             context('when drafting in multiple batches', () => {
-<<<<<<< HEAD
-              const batches = jurorsNumber
-=======
-              const batches = 3, jurorsPerBatch = 4
->>>>>>> 87c7b3b4
+              const batches = 2, jurorsPerBatch = 4
 
               itDraftsRequestedRoundInMultipleBatches(term, jurorsToBeDrafted, batches, jurorsPerBatch)
             })
@@ -309,8 +301,8 @@
               itDraftsRequestedRoundInOneBatch(term, jurorsToBeDrafted)
             })
 
-            context('when drafting in multiple batches', () => {
-              const batches = 2, jurorsPerBatch = 5
+            context.only('when drafting in multiple batches', () => {
+              const batches = 2, jurorsPerBatch = 3
 
               itDraftsRequestedRoundInMultipleBatches(term, jurorsToBeDrafted, batches, jurorsPerBatch)
             })
@@ -341,8 +333,8 @@
               itDraftsRequestedRoundInOneBatch(term, jurorsToBeDrafted)
             })
 
-            context('when drafting in multiple batches', () => {
-              const batches = 2, jurorsPerBatch = 5
+            context.only('when drafting in multiple batches', () => {
+              const batches = 2, jurorsPerBatch = 3
 
               itDraftsRequestedRoundInMultipleBatches(term, jurorsToBeDrafted, batches, jurorsPerBatch)
             })
