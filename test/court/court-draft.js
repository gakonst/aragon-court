--- conflicted
+++ resolved
@@ -1,3 +1,4 @@
+const { assertBn } = require('../helpers/numbers')
 const { bn, bigExp } = require('../helpers/numbers')
 const { assertRevert } = require('../helpers/assertThrow')
 const { advanceBlocks } = require('../helpers/blocks')(web3)
@@ -9,7 +10,7 @@
 
 const JurorsRegistry = artifacts.require('JurorsRegistry')
 
-contract('Court', ([_, disputer, drafter, juror500, juror1000, juror1500, juror2000]) => {
+contract('Court', ([_, disputer, drafter, juror500, juror1000, juror1500, juror2000, configGovernor, someone]) => {
   let courtHelper, court
 
   const firstRoundJurorsNumber = 5
@@ -22,7 +23,7 @@
 
   beforeEach('create court', async () => {
     courtHelper = buildHelper()
-    court = await courtHelper.deploy({ firstRoundJurorsNumber })
+    court = await courtHelper.deploy({ configGovernor, firstRoundJurorsNumber })
   })
 
   describe('draft', () => {
@@ -143,13 +144,7 @@
           const jurorsAddresses = jurors.map(j => j.address)
 
           for (let batch = 0, selectedJurors = 0; batch < batches; batch++, selectedJurors += jurorsPerBatch) {
-<<<<<<< HEAD
-            // advance one term to avoid drafting all the batches in the same term
-            await courtHelper.passRealTerms(1)
             const receipt = await court.draft(disputeId, { from: drafter })
-=======
-            const receipt = await court.draft(disputeId, jurorsPerBatch, { from: drafter })
->>>>>>> cf538b97
 
             const pendingJurorsToBeDrafted = jurorsToBeDrafted - selectedJurors
             const expectedDraftedJurors = pendingJurorsToBeDrafted < jurorsPerBatch ? pendingJurorsToBeDrafted : jurorsPerBatch
@@ -171,16 +166,10 @@
         it('ends the dispute draft', async () => {
           let lastReceipt
           for (let batch = 0; batch < batches; batch++) {
-<<<<<<< HEAD
-            // advance one term to avoid drafting all the batches in the same term
-            await courtHelper.passRealTerms(1)
             lastReceipt = await court.draft(disputeId, { from: drafter })
-=======
-            lastReceipt = await court.draft(disputeId, jurorsPerBatch, { from: drafter })
 
             // advance one term to avoid drafting all the batches in the same term
             if (batch + 1 < batches) await courtHelper.passRealTerms(1)
->>>>>>> cf538b97
           }
 
           assertAmountOfEvents(lastReceipt, 'DisputeStateChanged')
@@ -194,18 +183,11 @@
         it('updates last round information', async () => {
           let lastTerm
           for (let batch = 0; batch < batches; batch++) {
-<<<<<<< HEAD
-            // advance one term to avoid drafting all the batches in the same term
-            await courtHelper.passRealTerms(1)
             await court.draft(disputeId, { from: drafter })
             lastTerm = await court.getLastEnsuredTermId()
-=======
-            await court.draft(disputeId, jurorsPerBatch, { from: drafter })
-            lastTerm = await courtHelper.controller.getLastEnsuredTermId()
 
             // advance one term to avoid drafting all the batches in the same term
             if (batch + 1 < batches) await courtHelper.passRealTerms(1)
->>>>>>> cf538b97
           }
 
           const { draftTerm, delayedTerms, roundJurorsNumber, selectedJurors, jurorFees, roundState } = await courtHelper.getRound(disputeId, roundId)
@@ -222,13 +204,7 @@
           const expectedWeights = {}
 
           for (let batch = 0; batch < batches; batch++) {
-<<<<<<< HEAD
-            // advance one term to avoid drafting all the batches in the same term
-            await courtHelper.passRealTerms(1)
             const receipt = await court.draft(disputeId, { from: drafter })
-=======
-            const receipt = await court.draft(disputeId, jurorsPerBatch, { from: drafter })
->>>>>>> cf538b97
 
             const logs = decodeEventsOfType(receipt, JurorsRegistry.abi, 'JurorDrafted')
             const events = getEvents({ logs }, 'JurorDrafted')
@@ -260,13 +236,7 @@
             const previousTreasuryAmount = await feeToken.balanceOf(treasury.address)
             const previousDrafterAmount = await treasury.balanceOf(feeToken.address, drafter)
 
-<<<<<<< HEAD
-            // advance one term to avoid drafting all the batches in the same term
-            await courtHelper.passRealTerms(1)
             await court.draft(disputeId, { from: drafter })
-=======
-            await court.draft(disputeId, jurorsPerBatch, { from: drafter })
->>>>>>> cf538b97
 
             const currentCourtAmount = await feeToken.balanceOf(court.address)
             assert.equal(previousCourtAmount.toString(), currentCourtAmount.toString(), 'court balances should remain the same')
@@ -346,50 +316,28 @@
           })
 
           it('reverts', async () => {
-<<<<<<< HEAD
-            await assertRevert(court.draft(disputeId, { from: drafter }), 'CT_TERM_RANDOMNESS_NOT_YET')
-=======
-            await assertRevert(court.draft(disputeId, firstRoundJurorsNumber, { from: drafter }), 'CLK_TERM_RANDOMNESS_NOT_YET')
->>>>>>> cf538b97
+            await assertRevert(court.draft(disputeId, { from: drafter }), 'CLK_TERM_RANDOMNESS_NOT_YET')
           })
         })
 
         context('when the current block is the following block of the randomness block number', () => {
-<<<<<<< HEAD
-          // no need to advance the block here because setting the maxJurorsPerDraftBatch will do the job
-=======
-          beforeEach('move one block after the draft term block number', async () => {
-            await advanceBlocksAfterDraftBlockNumber(1)
-          })
->>>>>>> cf538b97
+          // no need to move one block since the `beforeEach` block will hit the next block
 
           itHandlesDraftsProperlyForDifferentRequestedJurorsNumber(term)
         })
 
         context('when the current term is after the randomness block number by less than 256 blocks', () => {
-<<<<<<< HEAD
-          beforeEach('move 255 blocks after the draft term', async () => {
-            // advance the block 1 less here because setting the maxJurorsPerDraftBatch will do the missing one
-            await advanceBlocks(254)
-=======
           beforeEach('move 15 blocks after the draft term block number', async () => {
             await advanceBlocksAfterDraftBlockNumber(15)
->>>>>>> cf538b97
           })
 
           itHandlesDraftsProperlyForDifferentRequestedJurorsNumber(term)
         })
 
         context('when the current term is after the randomness block number by 256 blocks', () => {
-<<<<<<< HEAD
-          beforeEach('move 256 blocks after the draft term', async () => {
-            // advance the block 1 less here because setting the maxJurorsPerDraftBatch will do the missing one
-            await advanceBlocks(255)
-=======
           beforeEach('move 256 blocks after the draft term block number', async () => {
-            // moving 255 blocks instead of 256 since the draft will hit the next block
+            // moving 255 blocks instead of 256 since the `beforeEach` block will hit the next block
             await advanceBlocksAfterDraftBlockNumber(255)
->>>>>>> cf538b97
           })
 
           itHandlesDraftsProperlyForDifferentRequestedJurorsNumber(term)
@@ -401,11 +349,7 @@
           })
 
           it('reverts', async () => {
-<<<<<<< HEAD
-            await assertRevert(court.draft(disputeId, { from: drafter }), 'CT_TERM_RANDOMNESS_NOT_AVAILABLE')
-=======
-            await assertRevert(court.draft(disputeId, firstRoundJurorsNumber, { from: drafter }), 'CLK_TERM_RANDOMNESS_UNAVAILABLE')
->>>>>>> cf538b97
+            await assertRevert(court.draft(disputeId, { from: drafter }), 'CLK_TERM_RANDOMNESS_UNAVAILABLE')
           })
         })
       }
@@ -483,11 +427,7 @@
 
       context('when the current term is previous the draft term', () => {
         it('reverts', async () => {
-<<<<<<< HEAD
-          await assertRevert(court.draft(disputeId, { from: drafter }), 'CT_ROUND_NOT_DRAFT_TERM')
-=======
-          await assertRevert(court.draft(disputeId, firstRoundJurorsNumber, { from: drafter }), 'CLK_TERM_DOES_NOT_EXIST')
->>>>>>> cf538b97
+          await assertRevert(court.draft(disputeId, { from: drafter }), 'CLK_TERM_DOES_NOT_EXIST')
         })
       })
 
@@ -510,4 +450,46 @@
       })
     })
   })
+
+  describe('setMaxJurorsPerDraftBatch', () => {
+    context('when the sender is the governor config', () => {
+      const from = configGovernor
+
+      context('when the given value is greater than zero', () => {
+        const newJurorsPerDraftBatch = bn(20)
+
+        it('updates the max number of jurors per draft batch', async () => {
+          await court.setMaxJurorsPerDraftBatch(newJurorsPerDraftBatch, { from })
+
+          const maxJurorsPerDraftBatch = await court.maxJurorsPerDraftBatch()
+          assertBn(maxJurorsPerDraftBatch, newJurorsPerDraftBatch, 'Max draft batch size was not properly set')
+        })
+
+        it('emits an event', async () => {
+          const previousMaxJurorsPerDraftBatch = await court.maxJurorsPerDraftBatch()
+
+          const receipt = await court.setMaxJurorsPerDraftBatch(newJurorsPerDraftBatch, { from })
+
+          assertAmountOfEvents(receipt, 'MaxJurorsPerDraftBatchChanged')
+          assertEvent(receipt, 'MaxJurorsPerDraftBatchChanged', { previousMaxJurorsPerDraftBatch, currentMaxJurorsPerDraftBatch: newJurorsPerDraftBatch })
+        })
+      })
+
+      context('when the given value is greater than zero', () => {
+        const newJurorsPerDraftBatch = bn(0)
+
+        it('reverts', async () => {
+          await assertRevert(court.setMaxJurorsPerDraftBatch(newJurorsPerDraftBatch, { from }), 'CT_BAD_MAX_DRAFT_BATCH_SIZE')
+        })
+      })
+    })
+
+    context('when the sender is not the governor config', () => {
+      const from = someone
+
+      it('reverts', async () => {
+        await assertRevert(court.setMaxJurorsPerDraftBatch(bn(0), { from }), 'CTD_SENDER_NOT_CONFIG_GOVERNOR')
+      })
+    })
+  })
 })