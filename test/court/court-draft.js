const { bn, bigExp } = require('../helpers/numbers')
const { assertRevert } = require('../helpers/assertThrow')
const { advanceBlocks } = require('../helpers/blocks')(web3)
const { toChecksumAddress } = require('web3-utils')
const { decodeEventsOfType } = require('../helpers/decodeEvent')
const { getEventAt, getEvents } = require('@aragon/os/test/helpers/events')
const { assertAmountOfEvents, assertEvent } = require('../helpers/assertEvent')
const { buildHelper, DISPUTE_STATES, ROUND_STATES } = require('../helpers/court')(web3, artifacts)

const JurorsRegistry = artifacts.require('JurorsRegistry')

contract('Court', ([_, disputer, drafter, juror500, juror1000, juror1500, juror2000]) => {
  let courtHelper, court

  const firstRoundJurorsNumber = 5
  const jurors = [
    { address: juror500,  initialActiveBalance: bigExp(500,  18) },
    { address: juror1000, initialActiveBalance: bigExp(1000, 18) },
    { address: juror1500, initialActiveBalance: bigExp(1500, 18) },
    { address: juror2000, initialActiveBalance: bigExp(2000, 18) },
  ]

  beforeEach('create court', async () => {
    courtHelper = buildHelper()
    court = await courtHelper.deploy({ firstRoundJurorsNumber })
  })

  describe('draft', () => {
    context('when the given dispute exists', () => {
      let disputeId

      const roundId = 0
      const draftTermId = 4

      beforeEach('create dispute', async () => {
        await courtHelper.activate(jurors)
        disputeId = await courtHelper.dispute({ draftTermId, disputer })
      })

      const itDraftsRequestedRoundInOneBatch = (term, jurorsToBeDrafted) => {
        const expectedDraftedJurors = jurorsToBeDrafted > firstRoundJurorsNumber ? firstRoundJurorsNumber : jurorsToBeDrafted

        it('selects random jurors for the last round of the dispute', async () => {
          const receipt = await court.draft(disputeId, jurorsToBeDrafted, { from: drafter })

          const logs = decodeEventsOfType(receipt, JurorsRegistry.abi, 'JurorDrafted')
          assertAmountOfEvents({ logs }, 'JurorDrafted', expectedDraftedJurors)

          const jurorsAddresses = jurors.map(j => j.address)
          for(let i = 0; i < expectedDraftedJurors; i++) {
            const { disputeId: eventDisputeId, juror } = getEventAt({ logs }, 'JurorDrafted', i).args
            assert.equal(eventDisputeId.toString(), disputeId, 'dispute id does not match')
            assert.isTrue(jurorsAddresses.includes(toChecksumAddress(juror)), 'drafted juror is not included in the list')
          }
        })

        if (expectedDraftedJurors === firstRoundJurorsNumber) {
          it('ends the dispute draft', async () => {
            const receipt = await court.draft(disputeId, jurorsToBeDrafted, { from: drafter })

            assertAmountOfEvents(receipt, 'DisputeStateChanged')
            assertEvent(receipt, 'DisputeStateChanged', { disputeId, state: DISPUTE_STATES.ADJUDICATING })

            const { state, finalRuling } = await courtHelper.getDispute(disputeId)
            assert.equal(state.toString(), DISPUTE_STATES.ADJUDICATING.toString(), 'dispute state does not match')
            assert.equal(finalRuling.toString(), 0, 'dispute final ruling does not match')
          })

          it('updates last round information', async () => {
            await court.draft(disputeId, jurorsToBeDrafted, { from: drafter })

            const { draftTerm, delayedTerms, roundJurorsNumber, selectedJurors, jurorFees, roundState } = await courtHelper.getRound(disputeId, roundId)
            assert.equal(draftTerm.toString(), draftTermId, 'round draft term does not match')
            assert.equal(delayedTerms.toString(), term - draftTermId, 'delayed terms do not match')
            assert.equal(roundJurorsNumber.toString(), firstRoundJurorsNumber, 'round jurors number does not match')
            assert.equal(selectedJurors.toString(), firstRoundJurorsNumber, 'selected jurors does not match')
            assert.equal(jurorFees.toString(), courtHelper.jurorFee.mul(bn(firstRoundJurorsNumber)).toString(), 'round juror fees do not match')
            assert.equal(roundState.toString(), ROUND_STATES.COMMITTING.toString(), 'round state should be committing')
          })
        } else {
          it('does not end the dispute draft', async () => {
            const receipt = await court.draft(disputeId, jurorsToBeDrafted, { from: drafter })

            assertAmountOfEvents(receipt, 'DisputeStateChanged', 0)

            const { state, finalRuling } = await courtHelper.getDispute(disputeId)
            assert.equal(state.toString(), DISPUTE_STATES.PRE_DRAFT.toString(), 'dispute state does not match')
            assert.equal(finalRuling.toString(), 0, 'dispute final ruling does not match')
          })

          it('updates last round information', async () => {
            await court.draft(disputeId, jurorsToBeDrafted, { from: drafter })

            const { draftTerm, delayedTerms, roundJurorsNumber, selectedJurors, jurorFees, roundState } = await courtHelper.getRound(disputeId, roundId)
            assert.equal(draftTerm.toString(), draftTermId, 'round draft term does not match')
            assert.equal(delayedTerms.toString(), 0, 'delayed terms do not match')
            assert.equal(roundJurorsNumber.toString(), firstRoundJurorsNumber, 'round jurors number does not match')
            assert.equal(selectedJurors.toString(), expectedDraftedJurors, 'selected jurors does not match')
            assert.equal(jurorFees.toString(), courtHelper.jurorFee.mul(bn(firstRoundJurorsNumber)).toString(), 'round juror fees do not match')
            assert.equal(roundState.toString(), ROUND_STATES.INVALID.toString(), 'round state should be committing')
          })
        }

        it('sets the correct state for each juror', async () => {
          const receipt = await court.draft(disputeId, jurorsToBeDrafted, { from: drafter })

          const logs = decodeEventsOfType(receipt, JurorsRegistry.abi, 'JurorDrafted')
          const events = getEvents({ logs }, 'JurorDrafted')

          for(let i = 0; i < jurors.length; i++) {
            const jurorAddress = jurors[i].address
            const expectedWeight = events.filter(({ args: { juror } }) => toChecksumAddress(juror) === jurorAddress).length
            const { weight, rewarded } = await courtHelper.getRoundJuror(disputeId, roundId, jurorAddress)

            assert.equal(weight.toString(), expectedWeight, 'juror weight does not match')
            assert.isFalse(rewarded, 'juror should not have been rewarded yet')
          }
        })

        it('deposits the draft fee to the treasury for the caller', async () => {
          const { draftFee, treasury, feeToken } = courtHelper
          const expectedFee = draftFee.mul(bn(expectedDraftedJurors))

          const previousCourtAmount = await feeToken.balanceOf(court.address)
          const previousTreasuryAmount = await feeToken.balanceOf(treasury.address)
          const previousDrafterAmount = await treasury.balanceOf(feeToken.address, drafter)

          await court.draft(disputeId, jurorsToBeDrafted, { from: drafter })

          const currentCourtAmount = await feeToken.balanceOf(court.address)
          assert.equal(previousCourtAmount.toString(), currentCourtAmount.toString(), 'court balances should remain the same')

          const currentTreasuryAmount = await feeToken.balanceOf(treasury.address)
          assert.equal(previousTreasuryAmount.toString(), currentTreasuryAmount.toString(), 'treasury balances should remain the same')

          const currentDrafterAmount = await treasury.balanceOf(feeToken.address, drafter)
          assert.equal(previousDrafterAmount.add(expectedFee).toString(), currentDrafterAmount.toString(), 'drafter amount does not match')
        })
      }

      const itDraftsRequestedRoundInMultipleBatches = (term, jurorsToBeDrafted, batches, jurorsPerBatch) => {
        it('selects random jurors for the last round of the dispute', async () => {
          const jurorsAddresses = jurors.map(j => j.address)

          for (let batch = 0, selectedJurors = 0; batch < batches; batch++, selectedJurors += jurorsPerBatch) {
            const receipt = await court.draft(disputeId, jurorsPerBatch, { from: drafter })

            const pendingJurorsToBeDrafted = jurorsToBeDrafted - selectedJurors
            const expectedDraftedJurors = pendingJurorsToBeDrafted < jurorsPerBatch ? pendingJurorsToBeDrafted : jurorsPerBatch

            const logs = decodeEventsOfType(receipt, JurorsRegistry.abi, 'JurorDrafted')
            assertAmountOfEvents({ logs }, 'JurorDrafted', expectedDraftedJurors)

            for(let i = 0; i < expectedDraftedJurors; i++) {
              const { disputeId: eventDisputeId, juror } = getEventAt({ logs }, 'JurorDrafted', i).args
              assert.equal(eventDisputeId.toString(), disputeId, 'dispute id does not match')
              assert.isTrue(jurorsAddresses.includes(toChecksumAddress(juror)), 'drafted juror is not included in the list')
            }

            // advance one term to avoid drafting all the batches in the same term
            if (batch + 1 < batches) await courtHelper.passRealTerms(1)
          }
        })

        it('ends the dispute draft', async () => {
          let lastReceipt
          for (let batch = 0; batch < batches; batch++) {
            lastReceipt = await court.draft(disputeId, jurorsPerBatch, { from: drafter })

            // advance one term to avoid drafting all the batches in the same term
            if (batch + 1 < batches) await courtHelper.passRealTerms(1)
          }

          assertAmountOfEvents(lastReceipt, 'DisputeStateChanged')
          assertEvent(lastReceipt, 'DisputeStateChanged', { disputeId, state: DISPUTE_STATES.ADJUDICATING })

          const { state, finalRuling } = await courtHelper.getDispute(disputeId)
          assert.equal(state.toString(), DISPUTE_STATES.ADJUDICATING.toString(), 'dispute state does not match')
          assert.equal(finalRuling.toString(), 0, 'dispute final ruling does not match')
        })

        it('updates last round information', async () => {
          let lastTerm
          for (let batch = 0; batch < batches; batch++) {
            await court.draft(disputeId, jurorsPerBatch, { from: drafter })
            lastTerm = await courtHelper.controller.getLastEnsuredTermId()

            // advance one term to avoid drafting all the batches in the same term
            if (batch + 1 < batches) await courtHelper.passRealTerms(1)
          }

          const { draftTerm, delayedTerms, roundJurorsNumber, selectedJurors, jurorFees, roundState } = await courtHelper.getRound(disputeId, roundId)

          assert.equal(draftTerm.toString(), draftTermId, 'round draft term does not match')
          assert.equal(delayedTerms.toString(), lastTerm - draftTermId, 'delayed terms do not match')
          assert.equal(roundJurorsNumber.toString(), firstRoundJurorsNumber, 'round jurors number does not match')
          assert.equal(selectedJurors.toString(), firstRoundJurorsNumber, 'selected jurors does not match')
          assert.equal(jurorFees.toString(), courtHelper.jurorFee.mul(bn(firstRoundJurorsNumber)).toString(), 'round juror fees do not match')
          assert.equal(roundState.toString(), ROUND_STATES.COMMITTING.toString(), 'round state should be committing')
        })

        it('sets the correct state for each juror', async () => {
          const expectedWeights = {}

          for (let batch = 0; batch < batches; batch++) {
            const receipt = await court.draft(disputeId, jurorsPerBatch, { from: drafter })

            const logs = decodeEventsOfType(receipt, JurorsRegistry.abi, 'JurorDrafted')
            const events = getEvents({ logs }, 'JurorDrafted')

            for(let i = 0; i < jurors.length; i++) {
              const jurorAddress = jurors[i].address
              const batchWeight = events.filter(({ args: { juror } }) => toChecksumAddress(juror) === jurorAddress).length
              expectedWeights[jurorAddress] = (expectedWeights[jurorAddress] || 0) + batchWeight
            }

            // advance one term to avoid drafting all the batches in the same term
            if (batch + 1 < batches) await courtHelper.passRealTerms(1)
          }

          for(let i = 0; i < jurors.length; i++) {
            const jurorAddress = jurors[i].address
            const { weight, rewarded } = await court.getJuror(disputeId, roundId, jurorAddress)

            assert.equal(weight.toString(), expectedWeights[jurorAddress], `juror ${jurorAddress} weight does not match`)
            assert.isFalse(rewarded, 'juror should not have been rewarded yet')
          }
        })

        it('deposits the draft fee to the treasury for the caller', async () => {
          const { draftFee, treasury, feeToken } = courtHelper

          for (let batch = 0, selectedJurors = 0; batch < batches; batch++, selectedJurors += jurorsPerBatch) {
            const previousCourtAmount = await feeToken.balanceOf(court.address)
            const previousTreasuryAmount = await feeToken.balanceOf(treasury.address)
            const previousDrafterAmount = await treasury.balanceOf(feeToken.address, drafter)

            await court.draft(disputeId, jurorsPerBatch, { from: drafter })

            const currentCourtAmount = await feeToken.balanceOf(court.address)
            assert.equal(previousCourtAmount.toString(), currentCourtAmount.toString(), 'court balances should remain the same')

            const currentTreasuryAmount = await feeToken.balanceOf(treasury.address)
            assert.equal(previousTreasuryAmount.toString(), currentTreasuryAmount.toString(), 'treasury balances should remain the same')

            const pendingJurorsToBeDrafted = jurorsToBeDrafted - selectedJurors
            const expectedDraftedJurors = pendingJurorsToBeDrafted < jurorsPerBatch ? pendingJurorsToBeDrafted : jurorsPerBatch
            const expectedFee = draftFee.mul(bn(expectedDraftedJurors))
            const currentDrafterAmount = await treasury.balanceOf(feeToken.address, drafter)
            assert.equal(previousDrafterAmount.add(expectedFee).toString(), currentDrafterAmount.toString(), 'drafter amount does not match')

            // advance one term to avoid drafting all the batches in the same term
            if (batch + 1 < batches) await courtHelper.passRealTerms(1)
          }
        })
      }

      const itHandlesDraftsProperlyForDifferentRequestedJurorsNumber = term => {
        context('when drafting all the requested jurors', () => {
          const jurorsToBeDrafted = firstRoundJurorsNumber

          context('when drafting in one batch', () => {
            itDraftsRequestedRoundInOneBatch(term, jurorsToBeDrafted)
          })

          context('when drafting in multiple batches', () => {
            const batches = 2, jurorsPerBatch = 4

            itDraftsRequestedRoundInMultipleBatches(term, jurorsToBeDrafted, batches, jurorsPerBatch)
          })
        })

        context('when half amount of the requested jurors', () => {
          const jurorsToBeDrafted = Math.floor(firstRoundJurorsNumber / 2)

          itDraftsRequestedRoundInOneBatch(term, jurorsToBeDrafted)
        })

        context('when drafting more than the requested jurors', () => {
          const jurorsToBeDrafted = firstRoundJurorsNumber * 2

          itDraftsRequestedRoundInOneBatch(term, jurorsToBeDrafted)
        })
      }

      const itHandlesDraftsProperly = term => {
        const advanceBlocksAfterDraftBlockNumber = async blocks => {
          // NOTE: To test this scenario we cannot mock the blocknumber, we need a real block mining to have different blockhashes
          const { randomnessBN } = await courtHelper.controller.getTerm(draftTermId)
          const currentBlockNumber = await courtHelper.controller.getBlockNumberExt()
          const outdatedBlocks = currentBlockNumber.toNumber() - randomnessBN.toNumber()
          if (outdatedBlocks <= blocks) await advanceBlocks(blocks - outdatedBlocks)
        }

        context('when the current block is the randomness block number', () => {
          beforeEach('mock current block number', async () => {
            const { randomnessBN } = await courtHelper.controller.getTerm(draftTermId)
            await courtHelper.controller.mockSetBlockNumber(randomnessBN)
          })

          it('reverts', async () => {
            await assertRevert(court.draft(disputeId, firstRoundJurorsNumber, { from: drafter }), 'CLK_TERM_RANDOMNESS_NOT_YET')
          })
        })

        context('when the current block is the following block of the randomness block number', () => {
          beforeEach('move one block after the draft term block number', async () => {
            await advanceBlocksAfterDraftBlockNumber(1)
          })

          itHandlesDraftsProperlyForDifferentRequestedJurorsNumber(term)
        })

        context('when the current term is after the randomness block number by less than 256 blocks', () => {
          beforeEach('move 15 blocks after the draft term block number', async () => {
            await advanceBlocksAfterDraftBlockNumber(15)
          })

          itHandlesDraftsProperlyForDifferentRequestedJurorsNumber(term)
        })

        context('when the current term is after the randomness block number by 256 blocks', () => {
          beforeEach('move 256 blocks after the draft term block number', async () => {
            // moving 255 blocks instead of 256 since the draft will hit the next block
            await advanceBlocksAfterDraftBlockNumber(255)
          })

          itHandlesDraftsProperlyForDifferentRequestedJurorsNumber(term)
        })

        context('when the current term is after the randomness block number by more than 256 blocks', () => {
          beforeEach('move 257 blocks after the draft term block number', async () => {
            await advanceBlocksAfterDraftBlockNumber(257)
          })

          it('reverts', async () => {
            await assertRevert(court.draft(disputeId, firstRoundJurorsNumber, { from: drafter }), 'CLK_TERM_RANDOMNESS_UNAVAILABLE')
          })
        })
      }

      const itHandlesDraftsProperlyForTerm = term => {
        beforeEach('move to requested term', async () => {
          // the term previous to the draft term was already ensured when creating the dispute
          await courtHelper.increaseTimeInTerms(term - draftTermId + 1)
        })

        context('when the given dispute was not drafted', () => {
          context('when the court term is up-to-date', () => {
            beforeEach('ensure the draft term', async () => {
              const neededTransitions = await courtHelper.controller.getNeededTermTransitions()
              await courtHelper.controller.heartbeat(neededTransitions)
            })

            itHandlesDraftsProperly(term)
          })

          context('when the court term is outdated by one term', () => {
            beforeEach('ensure previous term of the draft term', async () => {
              const neededTransitions = (await courtHelper.controller.getNeededTermTransitions()).toNumber()
              assert.isAbove(neededTransitions, 0, 'no needed transitions')
              if (neededTransitions > 1) await courtHelper.controller.heartbeat(bn(neededTransitions - 1))
            })

            context('when the heartbeat was not executed', async () => {
              it('reverts', async () => {
                await assertRevert(court.draft(disputeId, firstRoundJurorsNumber, { from: drafter }), 'CT_TERM_OUTDATED')
              })
            })

            context('when the heartbeat was executed', async () => {
              let lastEnsuredTermId, previousBalance, receipt

              beforeEach('call heartbeat', async () => {
<<<<<<< HEAD
                lastEnsuredTermId = await courtHelper.clock.getLastEnsuredTermId()
                previousBalance = await courtHelper.treasury.balanceOf(courtHelper.feeToken.address, drafter)
                receipt = await court.heartbeat(1, { from: drafter })
=======
                lastEnsuredTermId = await courtHelper.controller.getLastEnsuredTermId()
                previousBalance = await courtHelper.accounting.balanceOf(courtHelper.feeToken.address, drafter)
                receipt = await courtHelper.controller.heartbeat(1, { from: drafter })
>>>>>>> cec60a91
              })

              it('transitions 1 term', async () => {
                assertAmountOfEvents(receipt, 'Heartbeat', 1)
<<<<<<< HEAD
                assertEvent(receipt, 'Heartbeat', { previousTermId: lastEnsuredTermId, currentTermId: lastEnsuredTermId.add(bn(1)), sender: drafter })
              })

              it(`${expectsHeartbeatFees ? 'refunds' : 'does not refund'} heartbeat fees to the caller`, async () => {
                const { feeToken, heartbeatFee } = courtHelper
                const currentBalance = await courtHelper.treasury.balanceOf(feeToken.address, drafter)
                const expectedBalance = expectsHeartbeatFees ? previousBalance.add(heartbeatFee) : previousBalance
                assert.equal(currentBalance.toString(), expectedBalance.toString(), 'fee token balances does not match')
=======
                assertEvent(receipt, 'Heartbeat', { previousTermId: lastEnsuredTermId, currentTermId: lastEnsuredTermId.add(bn(1)) })
>>>>>>> cec60a91
              })

              itHandlesDraftsProperly(term)
            })
          })

          context('when the court term is outdated by more than one term', () => {
            beforeEach('advance some blocks to ensure term randomness', async () => {
              await advanceBlocks(10)
            })

            it('reverts', async () => {
              await assertRevert(court.draft(disputeId, firstRoundJurorsNumber, { from: drafter }), 'CT_TERM_OUTDATED')
            })
          })
        })

        context('when the given dispute was already drafted', () => {
          beforeEach('draft dispute', async () => {
            await courtHelper.controller.heartbeat(term)
            await advanceBlocks(10) // advance some blocks to ensure term randomness
            await court.draft(disputeId, firstRoundJurorsNumber, { from: drafter })
          })

          it('reverts', async () => {
            await assertRevert(court.draft(disputeId, firstRoundJurorsNumber, { from: drafter }), 'CT_ROUND_ALREADY_DRAFTED')
          })
        })
      }

      context('when the current term is previous the draft term', () => {
        it('reverts', async () => {
          await assertRevert(court.draft(disputeId, firstRoundJurorsNumber, { from: drafter }), 'CLK_TERM_DOES_NOT_EXIST')
        })
      })

      context('when the current term is the draft term', () => {
        const currentTerm = draftTermId

        itHandlesDraftsProperlyForTerm(currentTerm)
      })

      context('when the current term is after the draft term', () => {
        const currentTerm = draftTermId + 10

        itHandlesDraftsProperlyForTerm(currentTerm)
      })
    })

    context('when the given dispute does not exist', () => {
      it('reverts', async () => {
        await assertRevert(court.draft(0, 10), 'CT_DISPUTE_DOES_NOT_EXIST')
      })
    })
  })
})<|MERGE_RESOLUTION|>--- conflicted
+++ resolved
@@ -372,31 +372,14 @@
               let lastEnsuredTermId, previousBalance, receipt
 
               beforeEach('call heartbeat', async () => {
-<<<<<<< HEAD
-                lastEnsuredTermId = await courtHelper.clock.getLastEnsuredTermId()
+                lastEnsuredTermId = await courtHelper.controller.getLastEnsuredTermId()
                 previousBalance = await courtHelper.treasury.balanceOf(courtHelper.feeToken.address, drafter)
-                receipt = await court.heartbeat(1, { from: drafter })
-=======
-                lastEnsuredTermId = await courtHelper.controller.getLastEnsuredTermId()
-                previousBalance = await courtHelper.accounting.balanceOf(courtHelper.feeToken.address, drafter)
                 receipt = await courtHelper.controller.heartbeat(1, { from: drafter })
->>>>>>> cec60a91
               })
 
               it('transitions 1 term', async () => {
                 assertAmountOfEvents(receipt, 'Heartbeat', 1)
-<<<<<<< HEAD
-                assertEvent(receipt, 'Heartbeat', { previousTermId: lastEnsuredTermId, currentTermId: lastEnsuredTermId.add(bn(1)), sender: drafter })
-              })
-
-              it(`${expectsHeartbeatFees ? 'refunds' : 'does not refund'} heartbeat fees to the caller`, async () => {
-                const { feeToken, heartbeatFee } = courtHelper
-                const currentBalance = await courtHelper.treasury.balanceOf(feeToken.address, drafter)
-                const expectedBalance = expectsHeartbeatFees ? previousBalance.add(heartbeatFee) : previousBalance
-                assert.equal(currentBalance.toString(), expectedBalance.toString(), 'fee token balances does not match')
-=======
                 assertEvent(receipt, 'Heartbeat', { previousTermId: lastEnsuredTermId, currentTermId: lastEnsuredTermId.add(bn(1)) })
->>>>>>> cec60a91
               })
 
               itHandlesDraftsProperly(term)
