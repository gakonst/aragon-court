--- conflicted
+++ resolved
@@ -4,11 +4,7 @@
 const { buildHelper } = require('../helpers/controller')(web3, artifacts)
 const { assertRevert } = require('../helpers/assertThrow')
 const { simulateDraft } = require('../helpers/registry')
-<<<<<<< HEAD
 const { countEqualJurors } = require('../helpers/jurors')
-const { ONE_DAY, NEXT_WEEK } = require('../helpers/time')
-=======
->>>>>>> bf75cc64
 const { decodeEventsOfType } = require('../helpers/decodeEvent')
 const { assertAmountOfEvents, assertEvent } = require('../helpers/assertEvent')
 
@@ -346,7 +342,7 @@
                   itReturnsEmptyValues(batchRequestedJurors, roundRequestedJurors)
                 })
               })
-              
+
               context('when juror does not have enough unlocked balance to be drafted', () => {
                 const batchRequestedJurors = 1
                 const roundRequestedJurors = 1
