--- conflicted
+++ resolved
@@ -3,11 +3,7 @@
 const { decodeEventsOfType } = require('./decodeEvent')
 const { NEXT_WEEK, ONE_DAY } = require('./time')
 const { getEvents, getEventArgument } = require('@aragon/os/test/helpers/events')
-<<<<<<< HEAD
-const { SALT, OUTCOMES, getVoteId, encryptVote, oppositeOutcome, outcomeFor } = require('../helpers/crvoting')
-=======
-const { getVoteId, encryptVote, oppositeOutcome, outcomeFor, SALT } = require('../helpers/crvoting')
->>>>>>> 75347eb8
+const { getVoteId, encryptVote, oppositeOutcome, outcomeFor, SALT, OUTCOMES } = require('../helpers/crvoting')
 
 const ZERO_ADDRESS = '0x0000000000000000000000000000000000000000'
 
