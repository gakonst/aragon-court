language: node_js
cache:
  directories:
    - node_modules
notifications:
  email: false
node_js:
  - '10'
before_script:
  - npm prune
jobs:
  include:
    - stage: tests
      script: npm run lint
      name: "Lint"
    - stage: tests
<<<<<<< HEAD
      script: npm test test/treasury/court-treasury.js test/court/court-{initialize,clock,draft}.js
=======
      script: npm test test/accounting/court-accounting.js test/court/court-{draft,gas}.js
>>>>>>> cec60a91
      name: "Court Basics"
    - stage: tests
      script: npm test test/court/court-{disputes,voting,appeal,confirm-appeal}.js
      name: "Court Disputes"
    - stage: tests
      script: npm test test/court/court-settle-round.js
      name: "Court Settle Rounds"
    - stage: tests
      script: npm test test/court/court-settle-appeal.js
      name: "Court Settle Appeals"
    - stage: tests
      script: npm test test/registry/*.js
      name: "Registry"
    - stage: tests
      script: npm test test/lib/*.js
      name: "Lib"
    - stage: tests
      script: npm test test/voting/*.js
      name: "Voting"
    - stage: tests
      script: npm test test/subscriptions/*.js
      name: "Subscriptions"
    - stage: tests
      script: npm test test/controller/*.js
      name: "Controller"<|MERGE_RESOLUTION|>--- conflicted
+++ resolved
@@ -14,11 +14,7 @@
       script: npm run lint
       name: "Lint"
     - stage: tests
-<<<<<<< HEAD
-      script: npm test test/treasury/court-treasury.js test/court/court-{initialize,clock,draft}.js
-=======
-      script: npm test test/accounting/court-accounting.js test/court/court-{draft,gas}.js
->>>>>>> cec60a91
+      script: npm test test/treasury/court-treasury.js test/court/court-{draft,gas}.js
       name: "Court Basics"
     - stage: tests
       script: npm test test/court/court-{disputes,voting,appeal,confirm-appeal}.js
