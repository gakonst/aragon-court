--- conflicted
+++ resolved
@@ -12,13 +12,7 @@
   "author": "Aragon Association",
   "license": "GPL-3.0",
   "devDependencies": {
-<<<<<<< HEAD
-    "@aragon/test-helpers": "^2.0.0",
-=======
-    "@aragon/apps-shared-migrations": "^1.0.0",
     "@aragon/test-helpers": "^2.1.0",
-    "chai-bignumber": "^3.0.0",
->>>>>>> 990dd770
     "ganache-cli": "^6.4.5",
     "solidity-coverage": "0.5.8",
     "solium": "^1.2.3",
