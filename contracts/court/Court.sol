pragma solidity ^0.5.8;

// Inspired by: Kleros.sol https://github.com/kleros/kleros @ 7281e69
import "@aragon/os/contracts/lib/token/ERC20.sol";
import "@aragon/os/contracts/common/SafeERC20.sol";
import "@aragon/os/contracts/lib/math/SafeMath.sol";
import "@aragon/os/contracts/common/Uint256Helpers.sol";
import "@aragon/os/contracts/common/TimeHelpers.sol";

import "./IAccounting.sol";
import "../lib/PctHelpers.sol";
import "../voting/ICRVoting.sol";
import "../voting/ICRVotingOwner.sol";
import "../arbitration/IArbitrable.sol";
import "../registry/IJurorsRegistry.sol";
import "../registry/IJurorsRegistryOwner.sol";
import "../subscriptions/ISubscriptions.sol";
import "../subscriptions/ISubscriptionsOwner.sol";


contract Court is IJurorsRegistryOwner, ICRVotingOwner, ISubscriptionsOwner, TimeHelpers {
    using SafeERC20 for ERC20;
    using SafeMath for uint256;
    using PctHelpers for uint256;
    using Uint256Helpers for uint256;

    // Configs-related error messages
    string private constant ERROR_SENDER_NOT_VOTING = "CT_SENDER_NOT_VOTING";
    string private constant ERROR_BAD_FIRST_TERM_START_TIME = "CT_BAD_FIRST_TERM_START_TIME";
    string private constant ERROR_CONFIG_PERIOD_ZERO_TERMS = "CT_CONFIG_PERIOD_0";
    string private constant ERROR_INVALID_PENALTY_PCT = "CT_INVALID_PENALTY_PCT";
    string private constant ERROR_BAD_INITIAL_JURORS = "CT_BAD_INITIAL_JURORS";
    string private constant ERROR_INVALID_MAX_APPEAL_ROUNDS = "CT_INVALID_MAX_APPEAL_ROUNDS";
    string private constant ERROR_INVALID_PERIOD_DURATION = "CT_INVALID_PERIOD_DURATION";
    string private constant ERROR_INVALID_GOVERNANCE_SHARE = "CT_INVALID_GOVERNANCE_SHARE";
    string private constant ERROR_INVALID_LATE_PAYMENT_PENALTY = "CT_INVALID_LATE_PAYMENT_PENALTY";

    // Terms-related error messages
    string private constant ERROR_TERM_OUTDATED = "CT_TERM_OUTDATED";
    string private constant ERROR_TOO_MANY_TRANSITIONS = "CT_TOO_MANY_TRANSITIONS";
    string private constant ERROR_INVALID_TRANSITION_TERMS = "CT_INVALID_TRANSITION_TERMS";
    string private constant ERROR_PAST_TERM_FEE_CHANGE = "CT_PAST_TERM_FEE_CHANGE";
    string private constant ERROR_TERM_RANDOMNESS_NOT_YET = "CT_TERM_RANDOMNESS_NOT_YET";
    string private constant ERROR_TERM_DOES_NOT_EXIST = "CT_TERM_DOES_NOT_EXIST";
    string private constant ERROR_TERM_RANDOMNESS_NOT_AVAILABLE = "CT_TERM_RANDOMNESS_NOT_AVAILABLE";

    // Disputes-related error messages
    string private constant ERROR_DISPUTE_DOES_NOT_EXIST = "CT_DISPUTE_DOES_NOT_EXIST";
    string private constant ERROR_CANNOT_CREATE_DISPUTE = "CT_CANNOT_CREATE_DISPUTE";
    string private constant ERROR_INVALID_DISPUTE_STATE = "CT_INVALID_DISPUTE_STATE";
    string private constant ERROR_INVALID_RULING_OPTIONS = "CT_INVALID_RULING_OPTIONS";
    string private constant ERROR_SUBSCRIPTION_NOT_PAID = "CT_SUBSCRIPTION_NOT_PAID";
    string private constant ERROR_DEPOSIT_FAILED = "CT_DEPOSIT_FAILED";

    // Rounds-related error messages
    string private constant ERROR_ROUND_IS_FINAL = "CT_ROUND_IS_FINAL";
    string private constant ERROR_ROUND_DOES_NOT_EXIST = "CT_ROUND_DOES_NOT_EXIST";
    string private constant ERROR_INVALID_ADJUDICATION_STATE = "CT_INVALID_ADJUDICATION_STATE";
    string private constant ERROR_ROUND_ALREADY_DRAFTED = "CT_ROUND_ALREADY_DRAFTED";
    string private constant ERROR_ROUND_NOT_DRAFT_TERM = "CT_ROUND_NOT_DRAFT_TERM";
    string private constant ERROR_ROUND_NOT_APPEALED = "CT_ROUND_NOT_APPEALED";
    string private constant ERROR_INVALID_APPEAL_RULING = "CT_INVALID_APPEAL_RULING";

    // Settlements-related error messages
    string private constant ERROR_PREV_ROUND_NOT_SETTLED = "CT_PREVIOUS_ROUND_NOT_SETTLED";
    string private constant ERROR_ROUND_ALREADY_SETTLED = "CT_ROUND_ALREADY_SETTLED";
    string private constant ERROR_ROUND_NOT_SETTLED = "CT_ROUND_PENALTIES_NOT_SETTLED";
    string private constant ERROR_JUROR_ALREADY_REWARDED = "CT_JUROR_ALREADY_REWARDED";
    string private constant ERROR_WONT_REWARD_NON_VOTER_JUROR = "CT_WONT_REWARD_NON_VOTER_JUROR";
    string private constant ERROR_WONT_REWARD_INCOHERENT_JUROR = "CT_WONT_REWARD_INCOHERENT_JUROR";
    string private constant ERROR_ROUND_APPEAL_ALREADY_SETTLED = "CT_APPEAL_ALREADY_SETTLED";

    // Initial term to start the Court, disputes are not allowed during this term. It can be used to active jurors
    uint64 internal constant ZERO_TERM_ID = 0;

    // Maximum number of term transitions a callee may have to assume in order to call certain functions that require the Court being up-to-date
    uint64 internal constant MAX_AUTO_TERM_TRANSITIONS_ALLOWED = 1;

    // Minimum possible rulings for a dispute
    uint8 internal constant MIN_RULING_OPTIONS = 2;

    // Maximum possible rulings for a dispute, equal to minimum limit
    uint8 internal constant MAX_RULING_OPTIONS = MIN_RULING_OPTIONS;

    // Cap the max number of regular appeal rounds
    uint256 internal constant MAX_REGULAR_APPEAL_ROUNDS_LIMIT = 10;

    // Precision factor used to improve rounding when computing weights for the final round
    uint256 internal constant FINAL_ROUND_WEIGHT_PRECISION = 1000;

    enum DisputeState {
        PreDraft,
        Adjudicating,
        Executed
    }

    enum AdjudicationState {
        Invalid,
        Committing,
        Revealing,
        Appealing,
        ConfirmingAppeal,
        Ended
    }

    /**
    * TODO: document
    */
    struct FeesConfig {
        // Fee structure
        ERC20 token;                   // ERC20 token to be used for the fees of the Court
        uint256 jurorFee;              // Amount of tokens paid to draft a juror to adjudicate a dispute
        uint256 heartbeatFee;          // Amount of tokens paid per dispute to cover the term transitions costs of the draft term
        uint256 draftFee;              // Amount of tokens paid per round to cover the costs of drafting jurors
        uint256 settleFee;             // Amount of tokens paid per round to cover the costs of slashing jurors
    }

    // Dispute config
    struct DisputesConfig {
        uint64 commitTerms;            // Committing period duration in terms
        uint64 revealTerms;            // Revealing period duration in terms
        uint64 appealTerms;            // Appealing period duration in terms
        uint64 appealConfirmTerms;     // Confirmation appeal period duration in terms
        uint16 penaltyPct;             // Per ten thousand that will be used to compute the tokens to be locked for drafted jurors (‱ - 1/10,000)
        uint16 finalRoundReduction;    // Per ten thousand of reduction applied for final appeal round (‱ - 1/10,000)
        uint64 firstRoundJurorsNumber; // Number of jurors drafted on first round
        uint64 appealStepFactor;       // Factor in which the jurors number is increased on each appeal
        uint256 maxRegularAppealRounds; // Before the final appeal
        uint256 appealCollateralFactor; // Multiple of juror fees required to appeal a preliminary ruling
        uint256 appealConfirmCollateralFactor; // Multiple of juror fees required to confirm appeal
    }

    struct CourtConfig {
        FeesConfig fees;
        DisputesConfig disputes;
    }

    struct Term {
        uint64 startTime;              // Timestamp when the term started
        uint64 dependingDrafts;        // Adjudication rounds pegged to this term for randomness
        uint64 courtConfigId;          // Fee structure for this term (index in courtConfigs array)
        uint64 randomnessBN;           // Block number for entropy
        bytes32 randomness;            // Entropy from randomnessBN block hash
    }

    struct Dispute {
        IArbitrable subject;           // Arbitrable associated to a dispute
        uint8 possibleRulings;         // Number of possible rulings jurors can vote for each dispute
        uint8 finalRuling;             // Winning ruling of a dispute
        DisputeState state;            // State of a dispute: pre-draft, adjudicating, or executed
        AdjudicationRound[] rounds;    // List of rounds for each dispute
    }

    struct AdjudicationRound {
        uint64 draftTermId;            // Term from which the jurors of a round can be drafted
        uint64 jurorsNumber;           // Number of jurors drafted for a round
        address triggeredBy;           // Address that triggered a round
        bool settledPenalties;         // Whether or not penalties have been settled for a round
        uint256 jurorFees;             // Total amount of fees to be distributed between the winning jurors of a round
        address[] jurors;              // List of jurors drafted for a round
        mapping (address => JurorState) jurorsStates; // List of states for each drafted juror indexed by address
        uint64 delayedTerms;           // Number of terms a round was delayed based on its requested draft term id
        uint64 selectedJurors;         // Number of jurors selected for a round, to allow drafts to be batched
        uint64 coherentJurors;         // Number of drafted jurors that voted in favor of the dispute final ruling
        uint64 settledJurors;          // Number of jurors whose rewards were already settled
        uint256 collectedTokens;       // Total amount of tokens collected from losing jurors
        Appeal appeal;                 // Appeal-related information of a round
    }

    struct JurorState {
        uint64 weight;                 // Weight computed for a juror on a round
        bool rewarded;                 // Whether or not a drafted juror was rewarded
    }

    struct Appeal {
        address maker;                 // Address of the appealer
        uint8 appealedRuling;          // Ruling appealing in favor of
        address taker;                 // Address of the one confirming an appeal
        uint8 opposedRuling;           // Ruling opposed to an appeal
        bool settled;                  // Whether or not an appeal has been settled
    }

    // Duration in seconds for each term of the Court
    uint64 public termDuration;

    // Registry of jurors participating in the Court
    IJurorsRegistry internal jurorsRegistry;

    // Accounting contract handling the assets of the Court
    IAccounting internal accounting;

    // Commit-Reveal voting instance to be used by jurors to vote for the disputes handled by the Court
    ICRVoting internal voting;

    // Court subscriptions registry
    ISubscriptions internal subscriptions;

    // Governor of the court, address allowed to change the Court configs
    // TODO: consider using aOS' ACL
    address internal governor;

    // List of all the configs used in the Court
    CourtConfig[] internal courtConfigs;

    // Future term id in which a config change has been scheduled
    uint64 public configChangeTermId;

    // Last ensured term id
    uint64 internal termId;

    // List of Court terms indexed by id
    mapping (uint64 => Term) internal terms;

    // List of all the disputes created in the Court
    Dispute[] internal disputes;

    event NewTerm(uint64 termId, address indexed heartbeatSender);
    event NewCourtConfig(uint64 fromTermId, uint64 courtConfigId);
    event DisputeStateChanged(uint256 indexed disputeId, DisputeState indexed state);
    event NewDispute(uint256 indexed disputeId, address indexed subject, uint64 indexed draftTermId, uint64 jurorsNumber);
    event RulingAppealed(uint256 indexed disputeId, uint256 indexed roundId, uint8 ruling);
    event RulingAppealConfirmed(uint256 indexed disputeId, uint256 indexed roundId, uint64 indexed draftTermId, uint256 jurorsNumber);
    event RulingExecuted(uint256 indexed disputeId, uint8 indexed ruling);
    event PenaltiesSettled(uint256 indexed disputeId, uint256 indexed roundId, uint256 collectedTokens);
    event RewardSettled(uint256 indexed disputeId, uint256 indexed roundId, address juror);
    event AppealDepositSettled(uint256 indexed disputeId, uint256 indexed roundId);

    /**
    * @dev Ensure the msg.sender is the CR Voting module
    */
    modifier onlyVoting() {
        require(msg.sender == address(voting), ERROR_SENDER_NOT_VOTING);
        _;
    }

    /**
    * @dev Ensure the current term of the Court. If the Court term is outdated by one term it will be updated. Note that this function only
    *      allows updating the Court by one term, if more terms are required, users will have to call the heartbeat function manually.
    */
    modifier ensureTerm {
        _ensureTerm();
        _;
    }

    /**
    * @dev Ensure a dispute exists
    * @param _id Identification number of the dispute to be ensured
    */
    modifier disputeExists(uint256 _id) {
        require(_id < disputes.length, ERROR_DISPUTE_DOES_NOT_EXIST);
        _;
    }

    /**
    * @dev Ensure a dispute round exists
    * @param _disputeId Identification number of the dispute to be ensured
    * @param _roundId Identification number of the dispute round to be ensured
    */
    modifier roundExists(uint256 _disputeId, uint256 _roundId) {
        require(_disputeId < disputes.length, ERROR_DISPUTE_DOES_NOT_EXIST);
        require(_roundId < disputes[_disputeId].rounds.length, ERROR_ROUND_DOES_NOT_EXIST);
        _;
    }

    /**
    * @param _termDuration Duration in seconds per term (recommended 1 hour)
    * @param _tokens Array containing:
    *        _jurorToken Address of the juror work token contract.
    *        _feeToken Address of the token contract that is used to pay for fees.
    * @param _jurorsRegistry Address of the JurorsRegistry component of the Court
    * @param _voting Address of the Commit Reveal Voting contract.
    * @param _fees Array containing:
    *        _jurorFee The amount of _feeToken that is paid per juror per dispute
    *        _heartbeatFee The amount of _feeToken per dispute to cover maintenance costs.
    *        _draftFee The amount of _feeToken per juror to cover the drafting cost.
    *        _settleFee The amount of _feeToken per juror to cover round settlement cost.
    * @param _governor Address of the governor contract.
    * @param _firstTermStartTime Timestamp in seconds when the court will open (to give time for juror onboarding)
    * @param _minJurorsActiveBalance Minimum amount of juror tokens that can be activated
    * @param _roundStateDurations Array containing the durations in terms of the different phases of a dispute,
    *        in this order: commit, reveal, appeal and appeal confirm
    * @param _pcts Array containing:
    *        _penaltyPct ‱ of minJurorsActiveBalance that can be slashed (1/10,000)
    *        _finalRoundReduction ‱ of fee reduction for the last appeal round (1/10,000)
    * @param _roundParams Array containing params for rounds:
    *        _firstRoundJurorsNumber Number of jurors to be drafted for the first round of disputes
    *        _appealStepFactor Increasing factor for the number of jurors of each round of a dispute
    *        _maxRegularAppealRounds Number of regular appeal rounds before the final round is triggered
    * @param _appealCollateralParams Array containing params for appeal collateral:
    *        _appealCollateralFactor Multiple of juror fees required to appeal a preliminary ruling
    *        _appealConfirmCollateralFactor Multiple of juror fees required to confirm appeal
    * @param _subscriptionParams Array containing params for Subscriptions:
    *        _periodDuration Length of Subscription periods
    *        _feeAmount Amount of periodic fees
    *        _prePaymentPeriods Max number of payments that can be done in advance
    *        _latePaymentPenaltyPct Penalty for not paying on time
    *        _governorSharePct Share of paid fees that goes to governor
    */
    constructor(
        uint64 _termDuration,
        ERC20[2] memory _tokens, // _jurorToken, _feeToken
        IJurorsRegistry _jurorsRegistry,
        IAccounting _accounting,
        ICRVoting _voting,
        ISubscriptions _subscriptions,
        uint256[4] memory _fees, // _jurorFee, _heartbeatFee, _draftFee, _settleFee
        address _governor,
        uint64 _firstTermStartTime,
        uint256 _minJurorsActiveBalance,
        uint64[4] memory _roundStateDurations,
        uint16[2] memory _pcts, //_penaltyPct, _finalRoundReduction
        uint64[3] memory _roundParams, // _firstRoundJurorsNumber, _appealStepFactor, _maxRegularAppealRounds
        uint256[2] memory _appealCollateralParams, // _appealCollateralFactor, _appealConfirmCollateralFactor
        uint256[5] memory _subscriptionParams // _periodDuration, _feeAmount, _prePaymentPeriods, _latePaymentPenaltyPct, _governorSharePct
    ) public {
        require(_firstTermStartTime >= getTimestamp64() + _termDuration, ERROR_BAD_FIRST_TERM_START_TIME);

        termDuration = _termDuration;
        jurorsRegistry = _jurorsRegistry;
        accounting = _accounting;
        voting = _voting;
        subscriptions = _subscriptions;
        governor = _governor;

        //                                  _jurorToken
        _initJurorsRegistry(_jurorsRegistry, _tokens[0], _minJurorsActiveBalance);
        accounting.init(address(this));
        voting.init(ICRVotingOwner(this));
        //                 _jurorToken
        _initSubscriptions(_tokens[0], _subscriptionParams);

        courtConfigs.length = 1; // leave index 0 empty
        _setCourtConfig(
            ZERO_TERM_ID,
            _tokens[1], // _feeToken
            _fees,
            _roundStateDurations,
            _pcts,
            _roundParams,
            _appealCollateralParams
        );
        terms[ZERO_TERM_ID].startTime = _firstTermStartTime - _termDuration;
    }

    /**
    * @notice Create a dispute over `_subject` with `_possibleRulings` possible rulings in term `_draftTermId`
    * @dev Create a dispute to be drafted in a future term
    * @param _subject Arbitrable subject being disputed
    * @param _possibleRulings Number of possible rulings allowed for the drafted jurors to vote on the dispute
    * @param _draftTermId Term from which the the jurors for the dispute will be drafted
    * @return Dispute identification number
    */
    function createDispute(IArbitrable _subject, uint8 _possibleRulings, uint64 _draftTermId) external ensureTerm
        returns (uint256)
    {
        // TODO: Limit the min amount of terms before drafting (to allow for evidence submission)
        // TODO: Limit the max amount of terms into the future that a dispute can be drafted
        // TODO: Limit the max number of initial jurors
        // TODO: ERC165 check that _subject conforms to the Arbitrable interface
        // TODO: require(address(_subject) == msg.sender, ERROR_INVALID_DISPUTE_CREATOR);
        require(_draftTermId > termId, ERROR_CANNOT_CREATE_DISPUTE);
        require(subscriptions.isUpToDate(address(_subject)), ERROR_SUBSCRIPTION_NOT_PAID);
        require(_possibleRulings >= MIN_RULING_OPTIONS && _possibleRulings <= MAX_RULING_OPTIONS, ERROR_INVALID_RULING_OPTIONS);

        // Create the dispute
        uint256 disputeId = disputes.length++;
        Dispute storage dispute = disputes[disputeId];
        dispute.subject = _subject;
        dispute.possibleRulings = _possibleRulings;
        uint64 jurorsNumber = _getFirstRoundJurorsNumber(_draftTermId);
        emit NewDispute(disputeId, address(_subject), _draftTermId, jurorsNumber);

        // Create first adjudication round of the dispute
        (ERC20 feeToken, uint256 jurorFees, uint256 totalFees) = _getRegularRoundFees(_draftTermId, jurorsNumber);
        _createRound(disputeId, DisputeState.PreDraft, _draftTermId, jurorsNumber, jurorFees);

        // Pay round fees and return dispute id
        _depositSenderAmount(feeToken, totalFees);
        return disputeId;
    }

    /**
     * @notice Draft jurors for the next round of dispute #`_disputeId`
     * @param _disputeId Identification number of the dispute to be drafted
     * @param _maxJurorsToBeDrafted Max number of jurors to be drafted, it will be capped to the requested number of jurors of the dispute
     */
    function draft(uint256 _disputeId, uint64 _maxJurorsToBeDrafted) external disputeExists(_disputeId) {
        // Drafts can only be computed when the Court is up-to-date. Note that forcing a term transition won't work since the term randomness
        // is always based on the next term which means it won't be available anyway.
        uint64 requiredTransitions = _neededTermTransitions();
        require(uint256(requiredTransitions) == 0, ERROR_TERM_OUTDATED);

        // Ensure dispute has not been drafted yet
        Dispute storage dispute = disputes[_disputeId];
        require(dispute.state == DisputeState.PreDraft, ERROR_ROUND_ALREADY_DRAFTED);

        // Ensure round can be drafted in the current term
        AdjudicationRound storage round = dispute.rounds[dispute.rounds.length - 1];
        uint64 requestedDraftTermId = round.draftTermId;
        uint64 currentTermId = termId;
        require(requestedDraftTermId <= currentTermId, ERROR_ROUND_NOT_DRAFT_TERM);

        // Ensure current term randomness can be ensured for the current block number
        Term storage draftTerm = terms[currentTermId];
        _ensureTermRandomness(draftTerm);

        // Draft the min number of jurors between the one requested by the sender and the one requested by the disputer
        uint64 jurorsNumber = round.jurorsNumber;
        uint64 selectedJurors = round.selectedJurors;
        uint64 jurorsToBeDrafted = jurorsNumber - selectedJurors;
        uint64 requestedJurors = jurorsToBeDrafted < _maxJurorsToBeDrafted ? jurorsToBeDrafted : _maxJurorsToBeDrafted;

        // Draft jurors for the given dispute and reimburse fees
        CourtConfig storage config = _getConfigAtDraftTerm(round);
<<<<<<< HEAD
        bool finishDrafting = _draft(_disputeId, round, jurorsNumber, selectedJurors, requestedJurors, draftTerm, config);
        accounting.assign(config.feeToken, msg.sender, config.draftFee * requestedJurors);
=======
        _draft(_disputeId, round, jurorsNumber, requestedJurors, draftTerm, config);
        accounting.assign(config.fees.token, msg.sender, config.fees.draftFee * requestedJurors);
>>>>>>> f226a1ad

        // If the drafting is over, update its state
        if (finishDrafting) {
            // Note that we can avoid using SafeMath here since we already ensured `termId` is greater than or equal to `round.draftTermId`
            round.delayedTerms = currentTermId - requestedDraftTermId;
            dispute.state = DisputeState.Adjudicating;
            emit DisputeStateChanged(_disputeId, dispute.state);
        }
    }

    /**
    * @notice Appeal round #`_roundId` of dispute #`_disputeId` in favor of ruling `_ruling`
    * @param _disputeId Identification number of the dispute being appealed
    * @param _roundId Identification number of the dispute round being appealed
    * @param _ruling Ruling appealing a dispute round in favor of
    */
    function createAppeal(uint256 _disputeId, uint256 _roundId, uint8 _ruling) external disputeExists(_disputeId) ensureTerm {
        // Ensure given round can be appealed. Note that if there was a final appeal the adjudication state will be 'Ended'.
        Dispute storage dispute = disputes[_disputeId];
        _checkAdjudicationState(dispute, _roundId, AdjudicationState.Appealing);

        // Ensure that the ruling being appealed in favor of is valid and different from the current winning ruling
        uint256 voteId = _getVoteId(_disputeId, _roundId);
        uint8 roundWinningRuling = voting.getWinningOutcome(voteId);
        require(roundWinningRuling != _ruling && voting.isValidOutcome(voteId, _ruling), ERROR_INVALID_APPEAL_RULING);

        // Update round appeal state
        AdjudicationRound storage round = dispute.rounds[_roundId];
        Appeal storage appeal = round.appeal;
        appeal.maker = msg.sender;
        appeal.appealedRuling = _ruling;
        emit RulingAppealed(_disputeId, _roundId, _ruling);

        // Pay appeal deposit
        (,,, ERC20 feeToken,,, uint256 appealDeposit,) = _getNextRoundDetails(round, _roundId);
        _depositSenderAmount(feeToken, appealDeposit);
    }

    /**
    * @notice Confirm appeal for round #`_roundId` of dispute #`_disputeId` in favor of ruling `_ruling`
    * @param _disputeId Identification number of the dispute confirming an appeal of
    * @param _roundId Identification number of the dispute round confirming an appeal of
    * @param _ruling Ruling being confirmed against a dispute round appeal
    */
    function confirmAppeal(uint256 _disputeId, uint256 _roundId, uint8 _ruling) external ensureTerm {
        // TODO: ensure dispute exists
        // Ensure given round is appealed and can be confirmed. Note that if there was a final appeal the adjudication state will be 'Ended'.
        Dispute storage dispute = disputes[_disputeId];
        _checkAdjudicationState(dispute, _roundId, AdjudicationState.ConfirmingAppeal);

        // Ensure that the ruling being confirmed in favor of is valid and different from the appealed ruling
        AdjudicationRound storage round = dispute.rounds[_roundId];
        Appeal storage appeal = round.appeal;
        uint256 voteId = _getVoteId(_disputeId, _roundId);
        require(appeal.appealedRuling != _ruling && voting.isValidOutcome(voteId, _ruling), ERROR_INVALID_APPEAL_RULING);

        // Create a new adjudication round for the dispute
        (uint64 nextRoundStartTerm,
        uint64 nextRoundJurorsNumber,
        DisputeState newDisputeState,
        ERC20 feeToken,,
        uint256 jurorFees,,
        uint256 confirmAppealDeposit) = _getNextRoundDetails(round, _roundId);
        uint256 newRoundId = _createRound(_disputeId, newDisputeState, nextRoundStartTerm, nextRoundJurorsNumber, jurorFees);

        // Update previous round appeal state
        appeal.taker = msg.sender;
        appeal.opposedRuling = _ruling;
        emit RulingAppealConfirmed(_disputeId, newRoundId, nextRoundStartTerm, nextRoundJurorsNumber);

        // Pay appeal confirm deposit
        _depositSenderAmount(feeToken, confirmAppealDeposit);
    }

    /**
    * @notice Execute the arbitrable associated to dispute #`_disputeId` based on its final ruling
    * @param _disputeId Identification number of the dispute to be executed
    */
    function executeRuling(uint256 _disputeId) external disputeExists(_disputeId) ensureTerm {
        Dispute storage dispute = disputes[_disputeId];
        require(dispute.state != DisputeState.Executed, ERROR_INVALID_DISPUTE_STATE);

        uint8 finalRuling = _ensureFinalRuling(_disputeId);
        dispute.state = DisputeState.Executed;
        dispute.subject.rule(_disputeId, uint256(finalRuling));
        emit RulingExecuted(_disputeId, finalRuling);
    }

    /**
    * @notice Settle penalties for round #`_roundId` of dispute #`_disputeId`
    * @dev In case of a regular round, all the drafted jurors that didn't vote in favor of the final ruling of the given dispute will be slashed.
    *      For final rounds, jurors are slashed when voting, thus it will considered these rounds settled at once. Rewards have to be manually
    *      claimed through `settleReward` which will return pre-slashed tokens for the winning jurors of a final round as well.
    * @param _disputeId Identification number of the dispute to settle penalties for
    * @param _roundId Identification number of the dispute round to settle penalties for
    * @param _jurorsToSettle Maximum number of jurors to be slashed in this call. It can be set to zero to slash all the losing jurors of the
    *        given round. This argument is only used when settling regular rounds.
    */
    function settlePenalties(uint256 _disputeId, uint256 _roundId, uint256 _jurorsToSettle) external ensureTerm {
        // TODO: ensure round exists
        // Enforce that rounds are settled in order to avoid one round without incentive to settle. Even if there is a settleFee
        // it may not be big enough and all jurors in the round could be slashed.
        Dispute storage dispute = disputes[_disputeId];
        require(_roundId == 0 || dispute.rounds[_roundId - 1].settledPenalties, ERROR_PREV_ROUND_NOT_SETTLED);

        // Ensure given round has not been settled yet
        AdjudicationRound storage round = dispute.rounds[_roundId];
        require(!round.settledPenalties, ERROR_ROUND_ALREADY_SETTLED);

        // Set the number of jurors that voted in favor of the final ruling if we haven't started settling yet
        uint8 finalRuling = _ensureFinalRuling(_disputeId);
        uint256 voteId = _getVoteId(_disputeId, _roundId);
        if (round.settledJurors == 0) {
            // Note that we are safe to cast the tally of a ruling to uint64 since the highest value a ruling can have is
            // `jurorsNumbers` for regular rounds or total active balance of the registry for final rounds, and both are
            // ensured to fit in uint64
            round.coherentJurors = uint64(voting.getOutcomeTally(voteId, finalRuling));
        }

        CourtConfig storage config = _getConfigAtDraftTerm(round);
        if (_isRegularRound(_roundId, config)) {
            // For regular appeal rounds we compute the amount of locked tokens that needs to get burned in batches.
            // The callers of this function will get rewarded in this case.
            uint256 jurorsSettled = _settleRegularRoundPenalties(round, voteId, finalRuling, config.disputes.penaltyPct, _jurorsToSettle);
            accounting.assign(config.fees.token, msg.sender, config.fees.settleFee * jurorsSettled);
        } else {
            // For the final appeal round, there is no need to settle in batches since, to guarantee scalability,
            // all the tokens collected from jurors participating in the final round are burned, and those jurors who
            // voted in favor of the winning ruling can claim their collected tokens back along with their reward.
            // Note that the caller of this function is not being reimbursed.
            round.settledPenalties = true;
        }

        // Burn tokens and refund fees only if we finished settling all the jurors that voted in this round
        if (round.settledPenalties) {
            uint256 collectedTokens = round.collectedTokens;
            emit PenaltiesSettled(_disputeId, _roundId, collectedTokens);

            // If there wasn't at least one juror voting in favor of the winning ruling, we refund the creator of
            // this round and burn the collected tokens of the jurors to be slashed. Note that this will happen
            // only when there were no jurors voting in favor of the winning outcome. Otherwise, these tokens are
            // re-distributed between the winning jurors in `settleReward` instead of being burned.
            if (round.coherentJurors == 0) {
                if (collectedTokens > 0) {
                    jurorsRegistry.burnTokens(collectedTokens);
                }
                accounting.assign(config.fees.token, round.triggeredBy, round.jurorFees);
            }
        }
    }

    /**
    * @notice Claim reward for round #`_roundId` of dispute #`_disputeId` for juror `_juror`
    * @dev For regular rounds, it will only reward winning
    * @param _disputeId Identification number of the dispute to settle penalties for
    * @param _roundId Identification number of the dispute round to settle penalties for
    * @param _juror Identification number of the dispute round to settle penalties for
    */
    function settleReward(uint256 _disputeId, uint256 _roundId, address _juror) external ensureTerm {
        // TODO: ensure round exists
        // Ensure dispute round penalties are settled first
        Dispute storage dispute = disputes[_disputeId];
        AdjudicationRound storage round = dispute.rounds[_roundId];
        require(round.settledPenalties, ERROR_ROUND_NOT_SETTLED);

        // Ensure given juror was not rewarded yet and was drafted for the given round
        JurorState storage jurorState = round.jurorsStates[_juror];
        require(!jurorState.rewarded, ERROR_JUROR_ALREADY_REWARDED);
        require(uint256(jurorState.weight) > 0, ERROR_WONT_REWARD_NON_VOTER_JUROR);
        jurorState.rewarded = true;

        // Check if the given juror has voted in favor of the final ruling of the dispute in this round
        uint256 voteId = _getVoteId(_disputeId, _roundId);
        require(voting.hasVotedInFavorOf(voteId, dispute.finalRuling, _juror), ERROR_WONT_REWARD_INCOHERENT_JUROR);

        // Distribute the collected tokens of the jurors that were slashed weighted by the winning jurors. Note that
        // we are penalizing jurors that refused intentionally their vote for the final round.
        uint256 coherentJurors = round.coherentJurors;
        uint256 collectedTokens = round.collectedTokens;
        if (collectedTokens > 0) {
            jurorsRegistry.assignTokens(_juror, jurorState.weight * collectedTokens / coherentJurors);
        }

        // Reward the winning juror
        uint256 jurorFee = round.jurorFees * jurorState.weight / coherentJurors;
        CourtConfig storage config = _getConfigAtDraftTerm(round);
        accounting.assign(config.fees.token, _juror, jurorFee);
        emit RewardSettled(_disputeId, _roundId, _juror);
    }

    /**
    * @notice Settle appeal deposits for round #`_roundId` of dispute #`_disputeId`
    * @param _disputeId Identification number of the dispute to settle appeal deposits for
    * @param _roundId Identification number of the dispute round to settle appeal deposits for
    */
    function settleAppealDeposit(uint256 _disputeId, uint256 _roundId) external ensureTerm {
        // TODO: ensure round exists
        // Ensure dispute round penalties are settled first
        Dispute storage dispute = disputes[_disputeId];
        AdjudicationRound storage round = dispute.rounds[_roundId];
        require(round.settledPenalties, ERROR_ROUND_NOT_SETTLED);

        // Ensure given round was appealed and has not been settled yet
        Appeal storage appeal = round.appeal;
        require(_existsAppeal(appeal), ERROR_ROUND_NOT_APPEALED);
        require(!appeal.settled, ERROR_ROUND_APPEAL_ALREADY_SETTLED);
        appeal.settled = true;
        emit AppealDepositSettled(_disputeId, _roundId);

        // If the appeal wasn't confirmed, return the entire deposit to appeal maker
        (,,,ERC20 feeToken, uint256 totalFees,, uint256 appealDeposit, uint256 confirmAppealDeposit) = _getNextRoundDetails(round, _roundId);
        if (!_isAppealConfirmed(appeal)) {
            accounting.assign(feeToken, appeal.maker, appealDeposit);
            return;
        }

        // If the appeal was confirmed pay the winner the total deposit or split it between both in case no one voted in favor
        // of the winning outcome. Since we already ensured that round penalties were settled, we are safe to access the dispute final ruling
        uint8 finalRuling = dispute.finalRuling;
        uint256 totalDeposit = appealDeposit + confirmAppealDeposit;
        if (appeal.appealedRuling == finalRuling) {
            accounting.assign(feeToken, appeal.maker, totalDeposit - totalFees);
        } else if (appeal.opposedRuling == finalRuling) {
            accounting.assign(feeToken, appeal.taker, totalDeposit - totalFees);
        } else {
            // If the final ruling wasn't selected by any of the appealing parties or no jurors voted in the
            // final round, return their deposits minus half of the fees to each party
            accounting.assign(feeToken, appeal.maker, appealDeposit - totalFees / 2);
            accounting.assign(feeToken, appeal.taker, confirmAppealDeposit - totalFees / 2);
        }
    }

    /**
    * @notice Get the weight of `_voter` for vote #`_voteId` and check if votes can be committed
    * @param _voteId ID of the vote instance to request the weight of a voter for
    * @param _voter Address of the voter querying the weight of
    * @return Weight of the requested juror for the requested dispute's round
    */
    function getVoterWeightToCommit(uint256 _voteId, address _voter) external onlyVoting ensureTerm returns (uint64) {
        (uint256 disputeId, uint256 roundId) = _decodeVoteId(_voteId);
        Dispute storage dispute = disputes[disputeId];
        _checkAdjudicationState(dispute, roundId, AdjudicationState.Committing);
        return _computeJurorWeight(dispute, roundId, _voter);
    }

    /**
    * @notice Get the weight of `_voter` for vote #`_voteId` and check if votes can be revealed
    * @param _voteId ID of the vote instance to request the weight of a voter for
    * @param _voter Address of the voter querying the weight of
    * @return Weight of the requested juror for the requested dispute's round
    */
    function getVoterWeightToReveal(uint256 _voteId, address _voter) external onlyVoting ensureTerm returns (uint64) {
        (uint256 disputeId, uint256 roundId) = _decodeVoteId(_voteId);
        Dispute storage dispute = disputes[disputeId];
        _checkAdjudicationState(dispute, roundId, AdjudicationState.Revealing);
        return _computeJurorWeight(dispute, roundId, _voter);
    }

    /**
    * @dev Tell and ensure the current term of the court.
    * @return Identification number of the last ensured term
    */
    function ensureAndGetTermId() external ensureTerm returns (uint64) {
        return termId;
    }

    /**
    * @dev Tell the last ensured term identification number
    * @return Identification number of the last ensured term
    */
    function getLastEnsuredTermId() external view returns (uint64) {
        return termId;
    }

    /**
    * @dev Tell the current term identification number. Note that there may be pending term transitions.
    * @return Identification number of the current term
    */
    function getCurrentTermId() external view returns (uint64) {
        return _getCurrentTermId();
    }

    /**
    * @dev Tell the number of terms the Court should transition to be up-to-date
    * @return Number of terms the Court should transition to be up-to-date
    */
    function neededTermTransitions() external view returns (uint64) {
        return _neededTermTransitions();
    }

    /**
    * @dev Tell the information related to a term based on its ID. Note that if the term has not been reached, the
    *      information returned won't be computed yet.
    * @param _termId ID of the term being queried
    * @return Term start time
    * @return Number of drafts depending on the requested term
    * @return ID of the court configuration associated to the requested term
    * @return Block number used for randomness in the requested term
    * @return Randomness computed for the requested term
    */
    function getTerm(uint64 _termId) external view
        returns (uint64 startTime, uint64 dependingDrafts, uint64 courtConfigId, uint64 randomnessBN, bytes32 randomness)
    {
        // We allow querying future terms that were not computed yet
        Term storage term = terms[_termId];
        return (term.startTime, term.dependingDrafts, term.courtConfigId, term.randomnessBN, term.randomness);
    }

    /**
    * @dev Tell the randomness of a term even if it wasn't computed yet
    * @param _termId ID of the term being queried
    * @return Randomness of the requested term
    */
    function getTermRandomness(uint64 _termId) external view returns (bytes32) {
        require(_termId <= termId, ERROR_TERM_DOES_NOT_EXIST);
        Term storage term = terms[_termId];
        return _getTermRandomness(term);
    }

    /**
    * @dev Tell the address of the Court governor
    * @return Address of the Court governor
    */
    function getGovernor() external view returns (address) {
        return governor;
    }

    /**
    * @dev Get Court configuration parameters
    * @return token Address of the token used to pay for fees
    * @return roundStateDurations Array containing the durations in terms of the different phases a dispute goes through,
    *         in this order: commit, reveal, appeal and appeal confirm
    * @return pcts Array containing:
    *         penaltyPct ‱ of minJurorsActiveBalance that can be slashed (1/10,000)
    *         finalRoundReduction ‱ of fee reduction for the last appeal round (1/10,000)
    * @return roundParams Array containing params for rounds:
    *         firstRoundJurorsNumber Number of jurors to be drafted for the first round of disputes
    *         appealStepFactor Increasing factor for the number of jurors of each round of a dispute
    *         maxRegularAppealRounds Number of regular appeal rounds before the final round is triggered
    * @return appealCollateralParams Array containing params for appeal collateral:
    *         appealCollateralFactor Multiple of juror fees required to appeal a preliminary ruling
    *         appealConfirmCollateralFactor Multiple of juror fees required to confirm appeal
    */
    function getCourtConfig(uint64 _termId) external view
        returns (
            ERC20 feeToken,
            uint256[4] memory fees, //jurorFee, heartbeatFee, draftFee, settleFee,
            uint64[4] memory roundStateDurations, //commitTerms, revealTerms, appealTerms, appealConfirmTerms,
            uint16[2] memory pcts, // penaltyPct, finalRoundReduction,
            uint64[3] memory roundParams, // firstRoundJurorsNumber, appealStepFactor, maxRegularAppealRounds,
            uint256[2] memory appealCollateralParams // appealCollateralFactor, appealConfirmCollateralFactor
        )
    {
        CourtConfig storage config = _getConfigAt(_termId);
        FeesConfig storage feesConfig = config.fees;
        DisputesConfig storage disputesConfig = config.disputes;
        feeToken = feesConfig.token;
        fees = [ feesConfig.jurorFee, feesConfig.heartbeatFee, feesConfig.draftFee, feesConfig.settleFee ];
        roundStateDurations = [
            disputesConfig.commitTerms,
            disputesConfig.revealTerms,
            disputesConfig.appealTerms,
            disputesConfig.appealConfirmTerms
        ];
        pcts = [ disputesConfig.penaltyPct, disputesConfig.finalRoundReduction ];
        roundParams = [ disputesConfig.firstRoundJurorsNumber, disputesConfig.appealStepFactor, uint64(disputesConfig.maxRegularAppealRounds) ];
        appealCollateralParams = [ disputesConfig.appealCollateralFactor, disputesConfig.appealConfirmCollateralFactor ];
    }

    /**
    * @dev Tell information of a certain dispute
    * @param _disputeId Identification number of the dispute being queried
    * @return subject Arbitrable subject being disputed
    * @return possibleRulings Number of possible rulings allowed for the drafted jurors to vote on the dispute
    * @return state Current state of the dispute being queried: pre-draft, adjudicating, or executed
    * @return finalRuling The winning ruling in case the dispute is finished
    * @return lastRoundId Identification number of the last round created for the dispute
    */
    function getDispute(uint256 _disputeId) external view disputeExists(_disputeId)
        returns (IArbitrable subject, uint8 possibleRulings, DisputeState state, uint8 finalRuling, uint256 lastRoundId)
    {
        Dispute storage dispute = disputes[_disputeId];

        subject = dispute.subject;
        possibleRulings = dispute.possibleRulings;
        state = dispute.state;
        finalRuling = dispute.finalRuling;
        // If a dispute exists, it has at least one round
        lastRoundId = dispute.rounds.length - 1;
    }

    /**
    * @dev Tell information of a certain adjudication round
    * @param _disputeId Identification number of the dispute being queried
    * @param _roundId Identification number of the round being queried
    * @return draftTerm Term from which the requested round can be drafted
    * @return delayedTerms Number of terms the given round was delayed based on its requested draft term id
    * @return jurorsNumber Number of jurors requested for the round
    * @return selectedJurors Number of jurors already selected for the requested round
    * @return triggeredBy Address that triggered the requested round
    * @return settledPenalties Whether or not penalties have been settled for the requested round
    * @return collectedTokens Amount of juror tokens that were collected from slashed jurors for the requested round
    * @return coherentJurors Number of jurors that voted in favor of the final ruling in the requested round
    * @return state Adjudication state of the requested round
    */
    function getRound(uint256 _disputeId, uint256 _roundId) external view roundExists(_disputeId, _roundId)
        returns (
            uint64 draftTerm,
            uint64 delayedTerms,
            uint64 jurorsNumber,
            uint64 selectedJurors,
            address triggeredBy,
            uint256 jurorFees,
            bool settledPenalties,
            uint256 collectedTokens,
            uint64 coherentJurors,
            AdjudicationState state
        )
    {
        Dispute storage dispute = disputes[_disputeId];
        state = _adjudicationStateAt(dispute, _roundId, _getCurrentTermId());

        AdjudicationRound storage round = dispute.rounds[_roundId];
        draftTerm = round.draftTermId;
        delayedTerms = round.delayedTerms;
        jurorsNumber = round.jurorsNumber;
        selectedJurors = round.selectedJurors;
        triggeredBy = round.triggeredBy;
        jurorFees = round.jurorFees;
        settledPenalties = round.settledPenalties;
        coherentJurors = round.coherentJurors;
        collectedTokens = round.collectedTokens;
    }

    /**
    * @dev Tell appeal-related information of a certain adjudication round
    * @param _disputeId Identification number of the dispute being queried
    * @param _roundId Identification number of the round being queried
    * @return maker Address of the account appealing the given round
    * @return appealedRuling Ruling confirmed by the appealer of the given round
    * @return taker Address of the account confirming the appeal of the given round
    * @return opposedRuling Ruling confirmed by the appeal taker of the given round
    */
    function getAppeal(uint256 _disputeId, uint256 _roundId) external view
        returns (
            address maker,
            uint64 appealedRuling,
            address taker,
            uint64 opposedRuling
        )
    {
        Appeal storage appeal = disputes[_disputeId].rounds[_roundId].appeal;

        maker = appeal.maker;
        appealedRuling = appeal.appealedRuling;
        taker = appeal.taker;
        opposedRuling = appeal.opposedRuling;
    }

    /**
    * @dev Tell the amount of token fees required to create a dispute
    * @param _draftTermId Term id in which the dispute will be drafted
    * @return feeToken ERC20 token used for the fees
    * @return jurorFees Total amount of fees to be distributed between the winning jurors of a round
    * @return totalFees Total amount of fees for a regular round at the given term
    */
    function getDisputeFees(uint64 _draftTermId) external view
        returns (ERC20 feeToken, uint256 jurorFees, uint256 totalFees)
    {
        require(_draftTermId > termId, ERROR_CANNOT_CREATE_DISPUTE);
        uint64 jurorsNumber = _getFirstRoundJurorsNumber(_draftTermId);
        return _getRegularRoundFees(_draftTermId, jurorsNumber);
    }

    /**
    * @dev Tell information related to the next round due to an appeal of a certain round given.
    * @param _disputeId Identification number of the dispute being queried
    * @param _roundId Identification number of the round requesting the appeal details of
    * @return nextRoundStartTerm Term id from which the next round will start
    * @return nextRoundJurorsNumber Jurors number for the next round
    * @return newDisputeState New state for the dispute associated to the given round after the appeal
    * @return feeToken ERC20 token used for the next round fees
    * @return jurorFees Total amount of fees to be distributed between the winning jurors of the next round
    * @return totalFees Total amount of fees for a regular round at the given term
    * @return appealDeposit Amount to be deposit of fees for a regular round at the given term
    * @return confirmAppealDeposit Total amount of fees for a regular round at the given term
    */
    function getNextRoundDetails(uint256 _disputeId, uint256 _roundId) external view roundExists(_disputeId, _roundId)
        returns (
            uint64 nextRoundStartTerm,
            uint64 nextRoundJurorsNumber,
            DisputeState newDisputeState,
            ERC20 feeToken,
            uint256 totalFees,
            uint256 jurorFees,
            uint256 appealDeposit,
            uint256 confirmAppealDeposit
        )
    {
        Dispute storage dispute = disputes[_disputeId];
        AdjudicationRound storage round = dispute.rounds[_roundId];
        CourtConfig storage config = _getConfigAtDraftTerm(round);
        require(_isRegularRound(_roundId, config), ERROR_ROUND_IS_FINAL);
        return _getNextRoundDetails(round, _roundId);
    }

    /**
    * @dev Tell juror-related information of a certain adjudication round
    * @param _disputeId Identification number of the dispute being queried
    * @param _roundId Identification number of the round being queried
    * @param _juror Address of the juror being queried
    * @return weight Juror weight drafted for the requested round
    * @return rewarded Whether or not the given juror was rewarded based on the requested round
    */
    function getJuror(uint256 _disputeId, uint256 _roundId, address _juror) external view roundExists(_disputeId, _roundId)
        returns (uint64 weight, bool rewarded)
    {
        weight = _getJurorWeight(_disputeId, _roundId, _juror);
        rewarded = disputes[_disputeId].rounds[_roundId].jurorsStates[_juror].rewarded;
    }

    /**
    * @notice Send a heartbeat to the Court to transition up to `_maxRequestedTransitions` terms
    * @param _maxRequestedTransitions Max number of term transitions allowed by the sender
    */
    function heartbeat(uint64 _maxRequestedTransitions) public {
        uint64 neededTransitions = _neededTermTransitions();
        uint256 transitions = uint256(_maxRequestedTransitions < neededTransitions ? _maxRequestedTransitions : neededTransitions);
        require(transitions > 0, ERROR_INVALID_TRANSITION_TERMS);

        // Transition the minimum number of terms between the amount requested and the amount actually needed
        uint256 totalFee;
        CourtConfig storage config = _getConfigSafeAt(termId);
        for (uint256 transition = 1; transition <= transitions; transition++) {
            // Term IDs are incremented by one based on the number of time periods since the Court started. Since time is represented in uint64,
            // even if we chose the minimum duration possible for a term (1 second), we can ensure terms will never reach 2^64 since time is
            // already assumed to fit in uint64.
            Term storage previousTerm = terms[termId++];
            uint64 currentTermId = termId;
            Term storage currentTerm = terms[currentTermId];

            // TODO: allow config to be changed for a future term id
            currentTerm.courtConfigId = previousTerm.courtConfigId;
            // Set the start time of the new term. Note that we are using a constant term duration value to guarantee
            // equally long terms, regardless of heartbeats.
            currentTerm.startTime = previousTerm.startTime + termDuration;
            // In order to draft a random number of jurors in a term, we use a randomness factor for each term based on a
            // block number that is set once the term has started. Note that this information could not be known beforehand.
            currentTerm.randomnessBN = getBlockNumber64() + 1;
            emit NewTerm(currentTermId, msg.sender);

            // Add amount of fees to be paid for the transitioned term
            config = _getConfigSafeAt(currentTermId);
            totalFee = totalFee.add(config.fees.heartbeatFee.mul(uint256(currentTerm.dependingDrafts)));
        }

        // Pay heartbeat fees to the caller of this function
        if (totalFee > 0) {
            accounting.assign(config.fees.token, msg.sender, totalFee);
        }
    }

    /**
    * @dev Internal function to ensure the current term. If the Court term is outdated it will update it. Note that this function
    *      only allows updating the Court by one term, if more terms are required, users will have to call the heartbeat function manually.
    */
    function _ensureTerm() internal {
        uint64 requiredTransitions = _neededTermTransitions();
        require(requiredTransitions <= MAX_AUTO_TERM_TRANSITIONS_ALLOWED, ERROR_TOO_MANY_TRANSITIONS);

        if (uint256(requiredTransitions) > 0) {
            heartbeat(requiredTransitions);
        }
    }

    /**
    * @dev Internal function to ensure a certain term has its randomness set. As we allow to draft disputes requested for previous terms,
    *      if there were mined more than 256 blocks for the current term, the blockhash of its randomness BN is no longer available, given
    *      round will be able to be drafted in the following term.
    * @param _term Term to be checked
    */
    function _ensureTermRandomness(Term storage _term) internal {
        if (_term.randomness == bytes32(0)) {
            bytes32 newRandomness = _getTermRandomness(_term);
            require(newRandomness != bytes32(0), ERROR_TERM_RANDOMNESS_NOT_AVAILABLE);
            _term.randomness = newRandomness;
        }
    }

    /**
    * @dev Internal function to create a new round for a given dispute
    * @param _disputeId Identification number of the dispute to create a new round for
    * @param _disputeState New state for the dispute to be changed
    * @param _draftTermId Term id when the jurors for the new round will be drafted
    * @param _jurorsNumber Number of jurors to be drafted for the new round
    * @param _jurorFees Total amount of fees to be shared between the winning jurors of the new round
    * @return Identification number of the new dispute round
    */
    function _createRound(uint256 _disputeId, DisputeState _disputeState, uint64 _draftTermId, uint64 _jurorsNumber, uint256 _jurorFees) internal
        returns (uint256)
    {
        // Update dispute state
        Dispute storage dispute = disputes[_disputeId];
        dispute.state = _disputeState;

        // Create new requested round
        uint256 roundId = dispute.rounds.length++;
        AdjudicationRound storage round = dispute.rounds[roundId];
        round.draftTermId = _draftTermId;
        round.jurorsNumber = _jurorsNumber;
        round.jurorFees = _jurorFees;
        round.triggeredBy = msg.sender;

        // Register new draft for the requested term
        terms[_draftTermId].dependingDrafts += 1;

        // Create new vote for the new round
        uint256 voteId = _getVoteId(_disputeId, roundId);
        voting.create(voteId, dispute.possibleRulings);
        return roundId;
    }

    /**
    * @dev Internal function to ensure the final ruling of a dispute. It will compute it only if missing.
    * @param _disputeId Identification number of the dispute to ensure its final ruling
    * @return Number of the final ruling ensured for the given dispute
    */
    function _ensureFinalRuling(uint256 _disputeId) internal returns (uint8) {
        // Check if there was a final ruling already cached
        Dispute storage dispute = disputes[_disputeId];
        if (uint256(dispute.finalRuling) > 0) {
            return dispute.finalRuling;
        }

        // Ensure the last adjudication round has ended. Note that there will always be at least one round.
        uint256 lastRoundId = dispute.rounds.length - 1;
        _checkAdjudicationState(dispute, lastRoundId, AdjudicationState.Ended);

        // If the last adjudication round was appealed but no-one confirmed it, the final ruling is the outcome the
        // appealer vouched for. Otherwise, fetch the winning outcome from the voting app of the last round.
        AdjudicationRound storage lastRound = dispute.rounds[lastRoundId];
        Appeal storage lastAppeal = lastRound.appeal;
        bool isRoundAppealedAndNotConfirmed = _existsAppeal(lastAppeal) && !_isAppealConfirmed(lastAppeal);
        uint8 finalRuling = isRoundAppealedAndNotConfirmed
            ? lastAppeal.appealedRuling
            : voting.getWinningOutcome(_getVoteId(_disputeId, lastRoundId));

        // Store the winning ruling as the final decision for the given dispute
        dispute.finalRuling = finalRuling;
        return finalRuling;
    }

    /**
    * @dev Internal function to slash all the jurors drafted for a round that didn't vote in favor of the final ruling of a dispute. Note that
    *      the slashing can be batched handling the maximum number of jurors to be slashed on each call.
    * @param _round Round to slash the non-winning jurors of
    * @param _voteId Identification number of the voting associated to the given round
    * @param _finalRuling Winning ruling of the dispute corresponding to the given round
    * @param _penaltyPct Per ten thousand of the minimum active balance of a juror to be slashed
    * @param _jurorsToSettle Maximum number of jurors to be slashed in this call. It can be set to zero to slash all the losing jurors of the round.
    * @return Number of jurors slashed for the given round
    */
    function _settleRegularRoundPenalties(
        AdjudicationRound storage _round,
        uint256 _voteId,
        uint8 _finalRuling,
        uint16 _penaltyPct,
        uint256 _jurorsToSettle
    )
        internal
        returns (uint256)
    {
        // The batch starts where the previous one ended, stored in _round.settledJurors
        uint256 roundSettledJurors = _round.settledJurors;
        // Compute the amount of jurors that are going to be settled in this batch, which is returned by the function for fees calculation
        // Initially we try to reach the end of the jurors array
        uint256 batchSettledJurors = _round.jurors.length - roundSettledJurors;

        // If the requested amount of jurors is not zero and it is lower that the remaining number of jurors to be settled for the given round,
        // we cap the number of jurors that are going to be settled in this batch to the requested amount. If not, we know we have reached the
        // last batch and we are safe to mark round penalties as settled.
        if (_jurorsToSettle > 0 && batchSettledJurors > _jurorsToSettle) {
            batchSettledJurors = _jurorsToSettle;
        } else {
            _round.settledPenalties = true;
        }

        // Update the number of round settled jurors. Note that we don't need to use SafeMath here since the highest number of jurors to be
        // settled for a round could be the `jurorsNumber` itself, which is a uint64 value.
        _round.settledJurors = uint64(roundSettledJurors + batchSettledJurors);

        // Prepare the list of jurors and penalties to either be slashed or returned based on their votes for the given round
        uint256 minActiveBalance = jurorsRegistry.minJurorsActiveBalance();
        address[] memory jurors = new address[](batchSettledJurors);
        uint256[] memory penalties = new uint256[](batchSettledJurors);
        for (uint256 i = 0; i < batchSettledJurors; i++) {
            address juror = _round.jurors[roundSettledJurors + i];
            jurors[i] = juror;
            penalties[i] = minActiveBalance.pct(_penaltyPct) * _round.jurorsStates[juror].weight;
        }

        // Check which of the jurors voted in favor of the final ruling of the dispute in this round. Ask the registry to slash or unlocked the
        // locked active tokens of each juror depending on their vote, and finally store the total amount of slashed tokens.
        bool[] memory jurorsInFavor = voting.getVotersInFavorOf(_voteId, _finalRuling, jurors);
        _round.collectedTokens = _round.collectedTokens.add(jurorsRegistry.slashOrUnlock(termId, jurors, penalties, jurorsInFavor));
        return batchSettledJurors;
    }

    /**
    * @dev Internal function to compute the juror weight for a dispute's round
    * @param _dispute Dispute to calculate the juror's weight of
    * @param _roundId ID of the dispute's round to calculate the juror's weight of
    * @param _juror Address of the juror to calculate the weight of
    * @return Computed weight of the requested juror for the final round of the given dispute
    */
    function _computeJurorWeight(Dispute storage _dispute, uint256 _roundId, address _juror) internal returns (uint64) {
        AdjudicationRound storage round = _dispute.rounds[_roundId];
        CourtConfig storage config = _getConfigAtDraftTerm(round);

        return _isRegularRound(_roundId, config)
            ? _getJurorWeightForRegularRound(round, _juror)
            : _computeJurorWeightForFinalRound(round, _juror);
    }

    /**
    * @dev Internal function to compute the juror weight for the final round. Note that for a final round the weight of
    *      each juror is equal to the number of times the min active balance the juror has. This function will try to
    *      collect said amount from the active balance of a juror, acting as a lock to allow them to vote.
    * @param _round Dispute round to calculate the juror's weight of
    * @param _juror Address of the juror to calculate the weight of
    * @return Weight of the requested juror for the final round of the given dispute
    */
    function _computeJurorWeightForFinalRound(AdjudicationRound storage _round, address _juror) internal returns (uint64) {
        // If the juror weight for the last round was already computed, return that value
        JurorState storage jurorState = _round.jurorsStates[_juror];
        if (jurorState.weight != uint64(0)) {
            return jurorState.weight;
        }

        // If the juror weight for the last round is zero, return zero
        uint64 weight = _getJurorWeightForFinalRound(_round, _juror);
        if (weight == uint64(0)) {
            return uint64(0);
        }

        // To guarantee scalability of the final round, since all jurors may vote, we try to collect the amount of
        // active tokens that needs to be locked for each juror when they try to commit their vote.
        uint256 activeBalance = jurorsRegistry.activeBalanceOfAt(_juror, _round.draftTermId);
        CourtConfig storage config = _getConfigAtDraftTerm(_round);
        uint256 weightedPenalty = activeBalance.pct(config.disputes.penaltyPct);

        // If it was not possible to collect the amount to be locked, return 0 to prevent juror from voting
        if (!jurorsRegistry.collectTokens(_juror, weightedPenalty, termId)) {
            return uint64(0);
        }

        // If it was possible to collect the amount of active tokens to be locked, update the final round state
        jurorState.weight = weight;
        _round.collectedTokens = _round.collectedTokens.add(weightedPenalty);
        return weight;
    }

    /**
    * TODO: Expose external function to change config
    * TODO: document
    */
    function _setCourtConfig(
        uint64 _fromTermId,
        ERC20 _feeToken,
        uint256[4] memory _fees, // _jurorFee, _heartbeatFee, _draftFee, _settleFee
        uint64[4] memory _roundStateDurations,
        uint16[2] memory _pcts, //_penaltyPct, _finalRoundReduction,
        uint64[3] memory _roundParams, // _firstRoundJurorsNumber, _appealStepFactor, _maxRegularAppealRounds
        uint256[2] memory _appealCollateralParams // _appealCollateralFactor, _appealConfirmCollateralFactor
    )
        internal
    {
        // TODO: Require config changes happening at least X terms in the future
        // Where X is the amount of terms in the future a dispute can be scheduled to be drafted at
        require(configChangeTermId > termId || termId == ZERO_TERM_ID, ERROR_PAST_TERM_FEE_CHANGE);

        // Make sure the given penalty pct is not greater than 100%
        uint16 _penaltyPct = _pcts[0];
        require(PctHelpers.isValid(_penaltyPct), ERROR_INVALID_PENALTY_PCT);

        // Disputes must request at least one juror to be drafted initially
        uint64 _firstRoundJurorsNumber = _roundParams[0];
        require(_firstRoundJurorsNumber > 0, ERROR_BAD_INITIAL_JURORS);

        // Make sure the max number of appeals allowed does not reach the limit
        uint256 _maxRegularAppealRounds = _roundParams[2];
        bool isMaxAppealRoundsValid = _maxRegularAppealRounds > 0 && _maxRegularAppealRounds <= MAX_REGULAR_APPEAL_ROUNDS_LIMIT;
        require(isMaxAppealRoundsValid, ERROR_INVALID_MAX_APPEAL_ROUNDS);

        // TODO: add reasonable limits for durations
        for (uint i = 0; i < _roundStateDurations.length; i++) {
            require(_roundStateDurations[i] > 0, ERROR_CONFIG_PERIOD_ZERO_TERMS);
        }

        if (configChangeTermId != ZERO_TERM_ID) {
            terms[configChangeTermId].courtConfigId = 0; // reset previously set fee structure change
        }

        uint64 courtConfigId = uint64(courtConfigs.length);
        courtConfigs.length++;
        CourtConfig storage config = courtConfigs[courtConfigId];

        config.fees = FeesConfig({
            token: _feeToken,
            jurorFee: _fees[0],
            heartbeatFee: _fees[1],
            draftFee: _fees[2],
            settleFee: _fees[3]
        });

        config.disputes = DisputesConfig({
            commitTerms: _roundStateDurations[0],
            revealTerms: _roundStateDurations[1],
            appealTerms: _roundStateDurations[2],
            appealConfirmTerms: _roundStateDurations[3],
            penaltyPct: _penaltyPct,
            finalRoundReduction: _pcts[1],
            firstRoundJurorsNumber: _firstRoundJurorsNumber,
            appealStepFactor: _roundParams[1],
            maxRegularAppealRounds: _maxRegularAppealRounds,
            appealCollateralFactor: _appealCollateralParams[0],
            appealConfirmCollateralFactor: _appealCollateralParams[1]
        });

        terms[configChangeTermId].courtConfigId = courtConfigId;
        configChangeTermId = _fromTermId;

        emit NewCourtConfig(_fromTermId, courtConfigId);
    }

    /**
    * @dev Internal function to execute a deposit of tokens from the msg.sender to the Court accounting contract
    * @param _token ERC20 token to execute a transfer from
    * @param _amount Amount of tokens to be transferred from the msg.sender to the Court accounting
    */
    function _depositSenderAmount(ERC20 _token, uint256 _amount) internal {
        if (_amount > 0) {
            require(_token.safeTransferFrom(msg.sender, address(accounting), _amount), ERROR_DEPOSIT_FAILED);
        }
    }

    /**
    * @dev Internal function to tell the number of terms the Court should transition to be up-to-date
    * @return Number of terms the Court should transition to be up-to-date
    */
    function _neededTermTransitions() internal view returns (uint64) {
        // Note that the Court is always initialized providing a start time for the first-term in the future. If that's the case,
        // no term transitions are required.
        uint64 currentTermStartTime = terms[termId].startTime;
        if (getTimestamp64() < currentTermStartTime) {
            return uint64(0);
        }

        // We already know that the start time of the current term is in the past, we are safe to avoid SafeMath here
        return (getTimestamp64() - currentTermStartTime) / termDuration;
    }

    /**
    * @dev Internal function to get the juror weight for a dispute's round
    * @param _disputeId ID of the dispute to calculate the juror's weight of
    * @param _roundId ID of the dispute's round to calculate the juror's weight of
    * @param _juror Address of the juror to calculate the weight of
    * @return Weight of the requested juror for the final round of the given dispute
    */
    function _getJurorWeight(uint256 _disputeId, uint256 _roundId, address _juror) internal view returns (uint64) {
        AdjudicationRound storage round = disputes[_disputeId].rounds[_roundId];
        CourtConfig storage config = _getConfigAtDraftTerm(round);

        return (_isRegularRound(_roundId, config))
            ? _getJurorWeightForRegularRound(round, _juror)
            : _getJurorWeightForFinalRound(round, _juror);
    }

    /**
    * @dev Internal function to get the juror weight for a regular round. Note that the weight of a juror for a regular
    *      round is the number of times a juror was picked for the round round.
    * @param _round Dispute round to calculate the juror's weight of
    * @param _juror Address of the juror to calculate the weight of
    * @return Weight of the requested juror for the final round of the given dispute
    */
    function _getJurorWeightForRegularRound(AdjudicationRound storage _round, address _juror) internal view returns (uint64) {
        return _round.jurorsStates[_juror].weight;
    }

    /**
    * @dev Internal function to get the juror weight for the final round. Note that for the final round the weight of
    *      each juror is equal to the number of times the min active balance the juror has, multiplied by a precision
    *      factor to deal with division rounding. This function assumes Court term is up-to-date.
    * @param _round Dispute round to calculate the juror's weight of
    * @param _juror Address of the juror to calculate the weight of
    * @return Weight of the requested juror for the final round of the given dispute
    */
    function _getJurorWeightForFinalRound(AdjudicationRound storage _round, address _juror) internal view returns (uint64) {
        uint256 activeBalance = jurorsRegistry.activeBalanceOfAt(_juror, _round.draftTermId);
        uint256 minJurorsActiveBalance = jurorsRegistry.minJurorsActiveBalance();

        // Note that jurors may not reach the minimum active balance since some might have been slashed. If that occurs,
        // these jurors cannot vote in the final round.
        if (activeBalance < minJurorsActiveBalance) {
            return uint64(0);
        }

        // Otherwise, return the times the active balance of the juror fits in the min active balance, multiplying
        // it by a round factor to ensure a better precision rounding.
        return (FINAL_ROUND_WEIGHT_PRECISION.mul(activeBalance) / minJurorsActiveBalance).toUint64();
    }

    /**
    * @dev Internal function to tell information related to the next round due to an appeal of a certain round given. This function assumes
    *      given round can be appealed and that the given round ID corresponds to the given round pointer.
    * @param _round Round requesting the appeal details of
    * @param _roundId Identification number of the round requesting the appeal details of
    * @return nextRoundStartTerm Term id from which the next round will start
    * @return nextRoundJurorsNumber Jurors number for the next round
    * @return newDisputeState New state for the dispute associated to the given round after the appeal
    * @return feeToken ERC20 token used for the next round fees
    * @return jurorFees Total amount of fees to be distributed between the winning jurors of the next round
    * @return totalFees Total amount of fees for a regular round at the given term
    * @return appealDeposit Amount to be deposit of fees for a regular round at the given term
    * @return confirmAppealDeposit Total amount of fees for a regular round at the given term
    */
    function _getNextRoundDetails(AdjudicationRound storage _round, uint256 _roundId) internal view
        returns (
            uint64 nextRoundStartTerm,
            uint64 nextRoundJurorsNumber,
            DisputeState newDisputeState,
            ERC20 feeToken,
            uint256 totalFees,
            uint256 jurorFees,
            uint256 appealDeposit,
            uint256 confirmAppealDeposit
        )
    {
        CourtConfig storage config = _getConfigAtDraftTerm(_round);
        // Court terms are assumed to always fit in uint64. Thus, the end term of a round is assumed to fit in uint64 too.
        uint64 currentRoundAppealStartTerm = _round.draftTermId + _round.delayedTerms +
            config.disputes.commitTerms + config.disputes.revealTerms;
        // Next round start term is current round end term
        nextRoundStartTerm = currentRoundAppealStartTerm + config.disputes.appealTerms + config.disputes.appealConfirmTerms;

        // Compute next round settings depending on if it will be the final round or not
        if (_roundId >= config.disputes.maxRegularAppealRounds - 1) {
            // If the next round is the final round, no draft is needed.
            newDisputeState = DisputeState.Adjudicating;
            // The number of jurors will be the number of times the minimum stake is hold in the registry,
            // multiplied by a precision factor to help with division rounding.
            nextRoundJurorsNumber = _getFinalRoundJurorsNumber(nextRoundStartTerm);
            // Calculate fees for the final round using the appeal start term of the current round
            (feeToken, jurorFees, totalFees) = _getFinalRoundFees(currentRoundAppealStartTerm, nextRoundJurorsNumber);
        } else {
            // For a new regular rounds we need to draft jurors
            newDisputeState = DisputeState.PreDraft;
            // The number of jurors will be the number of jurors of the current round multiplied by an appeal factor
            nextRoundJurorsNumber = _getNextRegularRoundJurorsNumber(_round, config);
            // Calculate fees for the next regular round using the appeal start term of the current round
            (feeToken, jurorFees, totalFees) = _getRegularRoundFees(currentRoundAppealStartTerm, nextRoundJurorsNumber);
        }

        // Calculate appeal collateral
        appealDeposit = totalFees.mul(config.disputes.appealCollateralFactor);
        confirmAppealDeposit = totalFees.mul(config.disputes.appealConfirmCollateralFactor);
    }

    /**
    * @dev Internal function to calculate the jurors number for the first regular round of a dispute.
    * @param _draftTermId Term from which the the jurors for the dispute will be drafted
    * @return Jurors number for the first regular round of a dispute
    */
    function _getFirstRoundJurorsNumber(uint64 _draftTermId) internal view returns (uint64) {
        CourtConfig storage config = _getConfigAt(_draftTermId);
        return config.disputes.firstRoundJurorsNumber;
    }

    /**
    * @dev Internal function to calculate the jurors number for the next regular round of a given round. This function assumes Court term is
    *      up-to-date, that the next round of the one given is regular, and the given config corresponds to the draft term of the given round.
    * @param _round Round querying the jurors number of its next round
    * @param _config Court config at the draft term of the given round
    * @return Jurors number for the next regular round of the given round
    */
    function _getNextRegularRoundJurorsNumber(AdjudicationRound storage _round, CourtConfig storage _config) internal view returns (uint64) {
        // Jurors number are increased by a step factor on each appeal
        uint64 jurorsNumber = _round.jurorsNumber * _config.disputes.appealStepFactor;
        // Make sure it's odd to enforce avoiding a tie. Note that it can happen if any of the jurors don't vote anyway.
        if (uint256(jurorsNumber) % 2 == 0) {
            jurorsNumber++;
        }
        return jurorsNumber;
    }

    /**
    * @dev Internal function to calculate the jurors number for final rounds at the current term. The number of jurors of a final round does not
    *      depend on its previous rounds, only on the current Court term. This function assumes Court term is up-to-date.
    * @param _termId Term querying the final round jurors number of
    * @return Jurors number for final rounds for the given term
    */
    function _getFinalRoundJurorsNumber(uint64 _termId) internal view returns (uint64) {
        // The registry guarantees its total active balance will never be greater than
        // `2^64 * minJurorsActiveBalance / FINAL_ROUND_WEIGHT_PRECISION`. Thus, the
        // jurors number for a final round will always fit in uint64
        uint256 totalActiveBalance = jurorsRegistry.totalActiveBalanceAt(_termId);
        uint256 minJurorsActiveBalance = jurorsRegistry.minJurorsActiveBalance();
        return (FINAL_ROUND_WEIGHT_PRECISION.mul(totalActiveBalance) / minJurorsActiveBalance).toUint64();
    }

    /**
    * @dev Internal function to get fees information for regular rounds for a certain term. This function assumes Court term is up-to-date.
    * @param _termId Term id to query the fees information for regular rounds of
    * @param _jurorsNumber Number of jurors participating in the round being queried
    * @return feeToken ERC20 token used for the fees
    * @return jurorFees Total amount of fees to be distributed between the winning jurors of a round
    * @return totalFees Total amount of fees for a regular round at the given term
    */
    function _getRegularRoundFees(uint64 _termId, uint64 _jurorsNumber) internal view
        returns (ERC20 feeToken, uint256 jurorFees, uint256 totalFees)
    {
        CourtConfig storage config = _getConfigAt(_termId);
        feeToken = config.fees.token;
        // For regular rounds the fees for each juror is constant and given by the config of the round
        jurorFees = uint256(_jurorsNumber).mul(config.fees.jurorFee);
        // The total fees for regular rounds also considers the heartbeat, the number of drafts, and the number of settles
        uint256 draftAndSettleFees = (config.fees.draftFee.add(config.fees.settleFee)).mul(uint256(_jurorsNumber));
        totalFees = config.fees.heartbeatFee.add(jurorFees).add(draftAndSettleFees);
    }

    /**
    * @dev Internal function to get fees information for final rounds for a certain term. This function assumes Court term is up-to-date.
    * @param _termId Term id to query the fees information for final rounds of
    * @param _jurorsNumber Number of jurors participating in the round being queried
    * @return feeToken ERC20 token used for the fees
    * @return jurorFees Total amount of fees corresponding to the jurors at the given term
    * @return totalFees Total amount of fees for a final round at the given term
    */
    function _getFinalRoundFees(uint64 _termId, uint64 _jurorsNumber) internal view
        returns (ERC20 feeToken, uint256 jurorFees, uint256 totalFees)
    {
        CourtConfig storage config = _getConfigAt(_termId);
        feeToken = config.fees.token;
        // For final rounds, the jurors number is computed as the number of times the registry's minimum active balance is held in the registry
        // itself, multiplied by a precision factor. To avoid requesting a huge amount of fees, a final round discount is applied for each juror.
        jurorFees = (uint256(_jurorsNumber).mul(config.fees.jurorFee) / FINAL_ROUND_WEIGHT_PRECISION).pct(config.disputes.finalRoundReduction);
        // The total fees for final rounds only considers the heartbeat, there is no draft and no extra settle fees considered
        totalFees = config.fees.heartbeatFee.add(jurorFees);
    }

    /**
    * @dev Internal function to check the adjudication state of a certain dispute round. This function assumes Court term is up-to-date.
    * @param _dispute Dispute to be checked
    * @param _roundId Identification number of the dispute round to be checked
    * @param _state Expected adjudication state for the given dispute round
    */
    function _checkAdjudicationState(Dispute storage _dispute, uint256 _roundId, AdjudicationState _state) internal view {
        require(_roundId < _dispute.rounds.length, ERROR_ROUND_DOES_NOT_EXIST);
        require(_adjudicationStateAt(_dispute, _roundId, termId) == _state, ERROR_INVALID_ADJUDICATION_STATE);
    }

    /**
    * @dev Internal function to tell adjudication state of a round at a certain term. This function assumes the given round exists.
    * @param _dispute Dispute querying the adjudication round of
    * @param _roundId Identification number of the dispute round querying the adjudication round of
    * @param _termId Identification number of the dispute round querying the adjudication round of
    * @return Adjudication state of the requested dispute round for the given term
    */
    function _adjudicationStateAt(Dispute storage _dispute, uint256 _roundId, uint64 _termId) internal view returns (AdjudicationState) {
        AdjudicationRound storage round = _dispute.rounds[_roundId];
        CourtConfig storage config = _getConfigAtDraftTerm(round);

        // If the dispute is executed or the given round is not the last one, we consider it ended
        uint256 numberOfRounds = _dispute.rounds.length;
        if (_dispute.state == DisputeState.Executed || _roundId < numberOfRounds - 1) {
            return AdjudicationState.Ended;
        }

        // If given term is before the actual term when the last round was finally drafted, then the last round adjudication state is invalid
        uint64 draftFinishedTermId = round.draftTermId + round.delayedTerms;
        if (_dispute.state == DisputeState.PreDraft || _termId < draftFinishedTermId) {
            return AdjudicationState.Invalid;
        }

        // If given term is before the reveal start term of the last round, then jurors are still allowed to commit votes for the last round
        uint64 revealStartTerm = draftFinishedTermId + config.disputes.commitTerms;
        if (_termId < revealStartTerm) {
            return AdjudicationState.Committing;
        }

        // If given term is before the appeal start term of the last round, then jurors are still allowed to reveal votes for the last round
        uint64 appealStartTerm = revealStartTerm + config.disputes.revealTerms;
        if (_termId < appealStartTerm) {
            return AdjudicationState.Revealing;
        }

        // If the max number of appeals has been reached, then the last round is the final round and can be considered ended
        bool maxAppealReached = numberOfRounds > config.disputes.maxRegularAppealRounds;
        if (maxAppealReached) {
            return AdjudicationState.Ended;
        }

        // If the last round was not appealed yet, check if the confirmation period has started or not
        bool isLastRoundAppealed = _existsAppeal(round.appeal);
        uint64 appealConfirmationStartTerm = appealStartTerm + config.disputes.appealTerms;
        if (!isLastRoundAppealed) {
            // If given term is before the appeal confirmation start term, then the last round can still be appealed. Otherwise, it is ended.
            if (_termId < appealConfirmationStartTerm) {
                return AdjudicationState.Appealing;
            } else {
                return AdjudicationState.Ended;
            }
        }

        // If the last round was appealed and the given term is before the appeal confirmation end term, then the last round appeal can still be
        // confirmed. Note that if the round being checked was already appealed and confirmed, it won't be the last round, thus it will be caught
        // above by the first check and considered 'Ended'
        uint64 appealConfirmationEndTerm = appealConfirmationStartTerm + config.disputes.appealConfirmTerms;
        if (_termId < appealConfirmationEndTerm) {
            return AdjudicationState.ConfirmingAppeal;
        }

        // If non of the above conditions have been met, the last round is considered ended
        return AdjudicationState.Ended;
    }

    /**
    * @dev Internal function to get the Court config at the draft term of a certain round
    * @param _round Round querying the court config at its draft term
    * @return Court config at the draft term of the given round
    */
    function _getConfigAtDraftTerm(AdjudicationRound storage _round) internal view returns (CourtConfig storage) {
        // Note that it is safe to access a court config directly for a past term, no need to use `_getConfigAt`
        return _getConfigSafeAt(_round.draftTermId);
    }

    /**
    * @dev Internal function to get the Court config for a given term
    * @param _termId Term querying the Court config of
    * @return Court config for the given term
    */
    function _getConfigAt(uint64 _termId) internal view returns (CourtConfig storage) {
        // If the given term is lower or equal to the last ensured Court term, it is safe to use a past Court config
        uint64 lastEnsuredTermId = termId;
        if (_termId <= lastEnsuredTermId) {
            return _getConfigSafeAt(_termId);
        }

        // If the given term is in the future but there is a config change scheduled before it, use the incoming config
        if (configChangeTermId <= _termId) {
            return _getConfigSafeAt(configChangeTermId);
        }

        // If no changes are scheduled, use the Court config of the last ensured term
        return _getConfigSafeAt(lastEnsuredTermId);
    }

    /**
    * @dev Internal function to directly get the Court config for a given term
    * @param _termId Term querying the Court config of
    * @return Court config for the given term
    */
    function _getConfigSafeAt(uint64 _termId) internal view returns (CourtConfig storage) {
        uint64 configId = terms[_termId].courtConfigId;
        return courtConfigs[uint256(configId)];
    }

    /**
    * @dev Internal function to tell the current term of the Court. Note that the current term may not be ensured yet.
    * @return Identification number of the Court current term
    */
    function _getCurrentTermId() internal view returns (uint64) {
        // Court terms are assumed to always fit in uint64. Thus, some terms after the last ensured term is assumed to fit in uint64 too.
        return termId + _neededTermTransitions();
    }

    /**
    * @dev Internal function to compute the randomness that will be used to draft jurors for the given term. This
    *      function assumes the given term exists. To determine the randomness factor for a term we use the hash of a
    *      block number that is set once the term has started to ensure it cannot be known beforehand. Note that the
    *      hash function being used only works for the 256 most recent block numbers.
    * @param _term Term to compute the randomness of
    * @return Randomness computed for the given term
    */
    function _getTermRandomness(Term storage _term) internal view returns (bytes32) {
        require(getBlockNumber64() > _term.randomnessBN, ERROR_TERM_RANDOMNESS_NOT_YET);
        return blockhash(_term.randomnessBN);
    }

    /**
    * @dev Internal function to tell whether a round is regular or final. This function assumes the given round exists.
    * @param _roundId Identification number of the round to be checked
    * @param _config Court config to use in order to check if the given round is regular or final
    * @return True if the given round is regular, false in case its a final round
    */
    function _isRegularRound(uint256 _roundId, CourtConfig storage _config) internal view returns (bool) {
        return _roundId < _config.disputes.maxRegularAppealRounds;
    }

    /**
    * @dev Internal function to check if a certain appeal exists
    * @param _appeal Appeal to be checked
    * @return True if the given appeal has a maker address associated to it, false otherwise
    */
    function _existsAppeal(Appeal storage _appeal) internal view returns (bool) {
        return _appeal.maker != address(0);
    }

    /**
    * @dev Internal function to check if a certain appeal has been confirmed
    * @param _appeal Appeal to be checked
    * @return True if the given appeal was confirmed, false otherwise
    */
    function _isAppealConfirmed(Appeal storage _appeal) internal view returns (bool) {
        return _appeal.taker != address(0);
    }

    /**
    * @dev Internal function to get the identification number of the vote of a certain dispute round
    * @param _disputeId Identification number of the dispute querying the vote id of
    * @param _roundId Identification number of the dispute round querying the vote id of
    * @return Identification number of the vote of the requested dispute round
    */
    function _getVoteId(uint256 _disputeId, uint256 _roundId) internal pure returns (uint256) {
        return (_disputeId << 128) + _roundId;
    }

    /**
    * @dev Internal function to get the dispute round of a certain vote identification number
    * @param _voteId Identification number of the vote querying the dispute round of
    * @return disputeId Identification number of the dispute for the given vote
    * @return roundId Identification number of the dispute round for the given vote
    */
    function _decodeVoteId(uint256 _voteId) internal pure returns (uint256 disputeId, uint256 roundId) {
        disputeId = _voteId >> 128;
        roundId = _voteId & 0xFFFFFFFFFFFFFFFFFFFFFFFFFFFFFFFF;
        // TODO: validate round exists
    }

    /**
    * @dev Private function to draft jurors for a given dispute and round. It assumes the given data is correct
    * @param _disputeId Identification number of the dispute to be drafted
    * @param _round Round of the dispute to be drafted
    * @param _jurorsNumber Number of jurors requested for the dispute round
    * @param _selectedJurors Number of jurors already selected for the dispute round
    * @param _requestedJurors Number of jurors to be drafted for the given dispute. Note that this number could be part of the jurors number.
    * @param _draftTerm Term in which the dispute was requested to be drafted
    * @param _config Config of the Court at the draft term
    * @return True if all the requested jurors for the given round were drafted, false otherwise
    */
    function _draft(
        uint256  _disputeId,
        AdjudicationRound storage _round,
        uint64 _jurorsNumber,
        uint64 _selectedJurors,
        uint64 _requestedJurors,
        Term storage _draftTerm,
        CourtConfig storage _config
    )
        private returns(bool)
    {
        // Draft jurors for the requested round
        uint256[7] memory draftParams = [
            uint256(_draftTerm.randomness),
            _disputeId,
            uint256(termId),
            _selectedJurors,
            _requestedJurors,
            uint256(_jurorsNumber),
            uint256(_config.disputes.penaltyPct)
        ];
        (address[] memory jurors, uint64[] memory weights, uint256 outputLength) = jurorsRegistry.draft(draftParams);

        // Update round with drafted jurors information. We are safe to avoid SafeMath here since this cannot be greater than `jurorsNumber`.
        uint64 newSelectedJurors = _selectedJurors + _requestedJurors;
        _round.selectedJurors = newSelectedJurors;

        // Store or update drafted jurors' weight
        for (uint256 i = 0; i < outputLength; i++) {
            address juror = jurors[i];
            JurorState storage jurorState = _round.jurorsStates[juror];
            // If the juror was already registered in the list, then don't add it twice
            if (uint256(jurorState.weight) == 0) {
                _round.jurors.push(juror);
            }
            // We assume a juror cannot be drafted 2^64 times for a round
            jurorState.weight += weights[i];
        }

        return newSelectedJurors == _jurorsNumber;
    }

    // TODO: move to a factory contract
    function _initJurorsRegistry(IJurorsRegistry _jurorsRegistry, ERC20 _jurorToken, uint256 _minJurorsActiveBalance) private {
        _jurorsRegistry.init(IJurorsRegistryOwner(this), _jurorToken, _minJurorsActiveBalance);
    }

    // TODO: move to a factory contract
    function _initSubscriptions(ERC20 _feeToken, uint256[5] memory _subscriptionParams) private {
        uint64 maxUint64 = uint64(-1);
        uint256 maxUint16 = uint16(-1);

        require(_subscriptionParams[0] <= maxUint64, ERROR_INVALID_PERIOD_DURATION); // _periodDuration
        require(_subscriptionParams[3] <= maxUint16, ERROR_INVALID_LATE_PAYMENT_PENALTY); // _latePaymentPenaltyPct
        require(_subscriptionParams[4] <= maxUint16, ERROR_INVALID_GOVERNANCE_SHARE); // _governorSharePct
        subscriptions.init(
            ISubscriptionsOwner(this),
            jurorsRegistry,
            uint64(_subscriptionParams[0]), // _periodDuration
            _feeToken,
            _subscriptionParams[1],         // _feeAmount
            _subscriptionParams[2],         // _prePaymentPeriods
            uint16(_subscriptionParams[3]), // _latePaymentPenaltyPct
            uint16(_subscriptionParams[4])  // _governorSharePct
        );
    }
}<|MERGE_RESOLUTION|>--- conflicted
+++ resolved
@@ -412,16 +412,11 @@
 
         // Draft jurors for the given dispute and reimburse fees
         CourtConfig storage config = _getConfigAtDraftTerm(round);
-<<<<<<< HEAD
-        bool finishDrafting = _draft(_disputeId, round, jurorsNumber, selectedJurors, requestedJurors, draftTerm, config);
-        accounting.assign(config.feeToken, msg.sender, config.draftFee * requestedJurors);
-=======
-        _draft(_disputeId, round, jurorsNumber, requestedJurors, draftTerm, config);
+        bool draftEnded = _draft(_disputeId, round, jurorsNumber, selectedJurors, requestedJurors, draftTerm, config);
         accounting.assign(config.fees.token, msg.sender, config.fees.draftFee * requestedJurors);
->>>>>>> f226a1ad
 
         // If the drafting is over, update its state
-        if (finishDrafting) {
+        if (draftEnded) {
             // Note that we can avoid using SafeMath here since we already ensured `termId` is greater than or equal to `round.draftTermId`
             round.delayedTerms = currentTermId - requestedDraftTermId;
             dispute.state = DisputeState.Adjudicating;
