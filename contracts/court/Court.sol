pragma solidity ^0.5.8;

// Inspired by: Kleros.sol https://github.com/kleros/kleros @ 7281e69
import "@aragon/os/contracts/lib/token/ERC20.sol";
import "@aragon/os/contracts/common/SafeERC20.sol";
import "@aragon/os/contracts/lib/math/SafeMath.sol";
import "@aragon/os/contracts/lib/math/SafeMath64.sol";
import "@aragon/os/contracts/common/Uint256Helpers.sol";

import "../lib/PctHelpers.sol";
import "../voting/ICRVoting.sol";
import "../voting/ICRVotingOwner.sol";
import "../accounting/IAccounting.sol";
import "../arbitration/IArbitrable.sol";
import "../registry/IJurorsRegistry.sol";
import "../subscriptions/ISubscriptions.sol";
import "../controller/ControlledRecoverable.sol";


contract Court is ControlledRecoverable, ICRVotingOwner {
    using SafeERC20 for ERC20;
    using SafeMath for uint256;
    using SafeMath64 for uint64;
    using PctHelpers for uint256;
    using Uint256Helpers for uint256;

    // Authorization-related error messages
    string private constant ERROR_SENDER_NOT_VOTING = "CT_SENDER_NOT_VOTING";

    // Terms-related error messages
    string private constant ERROR_TERM_OUTDATED = "CT_TERM_OUTDATED";
    string private constant ERROR_HEARTBEAT_CHANGE_CONFIG_TOKEN = "CT_HEARTBEAT_CHANGE_CONFIG_TOKEN";

    // Disputes-related error messages
    string private constant ERROR_DISPUTE_DOES_NOT_EXIST = "CT_DISPUTE_DOES_NOT_EXIST";
    string private constant ERROR_INVALID_DISPUTE_STATE = "CT_INVALID_DISPUTE_STATE";
    string private constant ERROR_INVALID_RULING_OPTIONS = "CT_INVALID_RULING_OPTIONS";
    string private constant ERROR_SUBSCRIPTION_NOT_PAID = "CT_SUBSCRIPTION_NOT_PAID";
    string private constant ERROR_DEPOSIT_FAILED = "CT_DEPOSIT_FAILED";

    // Rounds-related error messages
    string private constant ERROR_ROUND_IS_FINAL = "CT_ROUND_IS_FINAL";
    string private constant ERROR_ROUND_DOES_NOT_EXIST = "CT_ROUND_DOES_NOT_EXIST";
    string private constant ERROR_INVALID_ADJUDICATION_STATE = "CT_INVALID_ADJUDICATION_STATE";
    string private constant ERROR_ROUND_ALREADY_DRAFTED = "CT_ROUND_ALREADY_DRAFTED";
    string private constant ERROR_ROUND_NOT_APPEALED = "CT_ROUND_NOT_APPEALED";
    string private constant ERROR_INVALID_APPEAL_RULING = "CT_INVALID_APPEAL_RULING";

    // Settlements-related error messages
    string private constant ERROR_PREV_ROUND_NOT_SETTLED = "CT_PREVIOUS_ROUND_NOT_SETTLED";
    string private constant ERROR_ROUND_ALREADY_SETTLED = "CT_ROUND_ALREADY_SETTLED";
    string private constant ERROR_ROUND_NOT_SETTLED = "CT_ROUND_PENALTIES_NOT_SETTLED";
    string private constant ERROR_JUROR_ALREADY_REWARDED = "CT_JUROR_ALREADY_REWARDED";
    string private constant ERROR_WONT_REWARD_NON_VOTER_JUROR = "CT_WONT_REWARD_NON_VOTER_JUROR";
    string private constant ERROR_WONT_REWARD_INCOHERENT_JUROR = "CT_WONT_REWARD_INCOHERENT_JUROR";
    string private constant ERROR_NO_COHERENT_JURORS = "CT_NO_COHERENT_JURORS";
    string private constant ERROR_ROUND_APPEAL_ALREADY_SETTLED = "CT_APPEAL_ALREADY_SETTLED";

    // Minimum possible rulings for a dispute
    uint8 internal constant MIN_RULING_OPTIONS = 2;

    // Maximum possible rulings for a dispute, equal to minimum limit
    uint8 internal constant MAX_RULING_OPTIONS = MIN_RULING_OPTIONS;

    // Precision factor used to improve rounding when computing weights for the final round
    uint256 internal constant FINAL_ROUND_WEIGHT_PRECISION = 1000;

    enum DisputeState {
        PreDraft,
        Adjudicating,
        Executed
    }

    enum AdjudicationState {
        Invalid,
        Committing,
        Revealing,
        Appealing,
        ConfirmingAppeal,
        Ended
    }

    struct Dispute {
        IArbitrable subject;           // Arbitrable associated to a dispute
        uint8 possibleRulings;         // Number of possible rulings jurors can vote for each dispute
        uint8 finalRuling;             // Winning ruling of a dispute
        DisputeState state;            // State of a dispute: pre-draft, adjudicating, or executed
        AdjudicationRound[] rounds;    // List of rounds for each dispute
    }

    struct AdjudicationRound {
        uint64 draftTermId;            // Term from which the jurors of a round can be drafted
        uint64 jurorsNumber;           // Number of jurors drafted for a round
        address triggeredBy;           // Address that triggered a round
        bool settledPenalties;         // Whether or not penalties have been settled for a round
        uint256 jurorFees;             // Total amount of fees to be distributed between the winning jurors of a round
        address[] jurors;              // List of jurors drafted for a round
        mapping (address => JurorState) jurorsStates; // List of states for each drafted juror indexed by address
        uint64 delayedTerms;           // Number of terms a round was delayed based on its requested draft term id
        uint64 selectedJurors;         // Number of jurors selected for a round, to allow drafts to be batched
        uint64 coherentJurors;         // Number of drafted jurors that voted in favor of the dispute final ruling
        uint64 settledJurors;          // Number of jurors whose rewards were already settled
        uint256 collectedTokens;       // Total amount of tokens collected from losing jurors
        Appeal appeal;                 // Appeal-related information of a round
    }

    struct JurorState {
        uint64 weight;                 // Weight computed for a juror on a round
        bool rewarded;                 // Whether or not a drafted juror was rewarded
    }

    struct Appeal {
        address maker;                 // Address of the appealer
        uint8 appealedRuling;          // Ruling appealing in favor of
        address taker;                 // Address of the one confirming an appeal
        uint8 opposedRuling;           // Ruling opposed to an appeal
        bool settled;                  // Whether or not an appeal has been settled
    }

    struct NextRoundDetails {
        uint64 startTerm;              // Term id from which the next round will start
        uint64 jurorsNumber;           // Jurors number for the next round
        DisputeState newDisputeState;  // New state for the dispute associated to the given round after the appeal
        ERC20 feeToken;                // ERC20 token used for the next round fees
        uint256 totalFees;             // Total amount of fees to be distributed between the winning jurors of the next round
        uint256 jurorFees;             // Total amount of fees for a regular round at the given term
        uint256 appealDeposit;         // Amount to be deposit of fees for a regular round at the given term
        uint256 confirmAppealDeposit;  // Total amount of fees for a regular round at the given term
    }

    // List of all the disputes created in the Court
    Dispute[] internal disputes;

    event DisputeStateChanged(uint256 indexed disputeId, DisputeState indexed state);
    event NewDispute(uint256 indexed disputeId, address indexed subject, uint64 indexed draftTermId, uint64 jurorsNumber);
    event RulingAppealed(uint256 indexed disputeId, uint256 indexed roundId, uint8 ruling);
    event RulingAppealConfirmed(uint256 indexed disputeId, uint256 indexed roundId, uint64 indexed draftTermId, uint256 jurorsNumber);
    event RulingExecuted(uint256 indexed disputeId, uint8 indexed ruling);
    event PenaltiesSettled(uint256 indexed disputeId, uint256 indexed roundId, uint256 collectedTokens);
    event RewardSettled(uint256 indexed disputeId, uint256 indexed roundId, address juror);
    event AppealDepositSettled(uint256 indexed disputeId, uint256 indexed roundId);

    /**
    * @dev Ensure the msg.sender is the CR Voting module
    */
    modifier onlyVoting() {
        ICRVoting voting = _voting();
        require(msg.sender == address(voting), ERROR_SENDER_NOT_VOTING);
        _;
    }

    /**
    * @dev Ensure a dispute exists
    * @param _disputeId Identification number of the dispute to be ensured
    */
    modifier disputeExists(uint256 _disputeId) {
        _checkDisputeExists(_disputeId);
        _;
    }

    /**
    * @dev Ensure a dispute round exists
    * @param _disputeId Identification number of the dispute to be ensured
    * @param _roundId Identification number of the dispute round to be ensured
    */
    modifier roundExists(uint256 _disputeId, uint256 _roundId) {
        _checkRoundExists(_disputeId, _roundId);
        _;
    }

    /**
    * @dev Constructor function
    * @param _controller Address of the controller
    */
    constructor(Controller _controller) ControlledRecoverable(_controller) public {
        // solium-disable-previous-line no-empty-blocks
        // No need to explicitly call `Controlled` constructor since `ControlledRecoverable` is already doing it
    }

    /**
    * @notice Create a dispute over `_subject` with `_possibleRulings` possible rulings in next term
    * @dev Create a dispute to be drafted in a future term
    * @param _subject Arbitrable subject being disputed
    * @param _possibleRulings Number of possible rulings allowed for the drafted jurors to vote on the dispute
    * @return Dispute identification number
    */
    function createDispute(IArbitrable _subject, uint8 _possibleRulings) external returns (uint256) {
        // TODO: Limit the min amount of terms before drafting (to allow for evidence submission)
        // TODO: ERC165 check that _subject conforms to the Arbitrable interface
        // TODO: require(address(_subject) == msg.sender, ERROR_INVALID_DISPUTE_CREATOR);
        uint64 termId = _ensureCurrentTerm();
        ISubscriptions subscriptions = _subscriptions();
        require(subscriptions.isUpToDate(address(_subject)), ERROR_SUBSCRIPTION_NOT_PAID);
        require(_possibleRulings >= MIN_RULING_OPTIONS && _possibleRulings <= MAX_RULING_OPTIONS, ERROR_INVALID_RULING_OPTIONS);

        // Create the dispute
        uint64 draftTermId = termId + 1;
        uint256 disputeId = disputes.length++;
        Dispute storage dispute = disputes[disputeId];
        dispute.subject = _subject;
        dispute.possibleRulings = _possibleRulings;
        Config memory config = _getConfigAt(draftTermId);
        uint64 jurorsNumber = config.disputes.firstRoundJurorsNumber;
        emit NewDispute(disputeId, address(_subject), draftTermId, jurorsNumber);

        // Create first adjudication round of the dispute
        (ERC20 feeToken, uint256 jurorFees, uint256 totalFees) = _getRegularRoundFees(config.fees, jurorsNumber);
        _createRound(disputeId, DisputeState.PreDraft, draftTermId, jurorsNumber, jurorFees);

        // Pay round fees and return dispute id
        _depositSenderAmount(feeToken, totalFees);
        return disputeId;
    }

    /**
     * @notice Draft jurors for the next round of dispute #`_disputeId`
     * @param _disputeId Identification number of the dispute to be drafted
     * @param _maxJurorsToBeDrafted Max number of jurors to be drafted, it will be capped to the requested number of jurors of the dispute
     */
    function draft(uint256 _disputeId, uint64 _maxJurorsToBeDrafted) external disputeExists(_disputeId) {
        // Drafts can only be computed when the Court is up-to-date. Note that forcing a term transition won't work since the term randomness
        // is always based on the next term which means it won't be available anyway.
        IClock clock = _clock();
        uint64 requiredTransitions = _clock().getNeededTermTransitions();
        require(uint256(requiredTransitions) == 0, ERROR_TERM_OUTDATED);
        uint64 currentTermId = controller.getLastEnsuredTermId();

        // Ensure dispute has not been drafted yet
        Dispute storage dispute = disputes[_disputeId];
        require(dispute.state == DisputeState.PreDraft, ERROR_ROUND_ALREADY_DRAFTED);

        // Ensure draft term randomness can be computed for the current block number
        AdjudicationRound storage round = dispute.rounds[dispute.rounds.length - 1];
        // TODO: stack too deep issue round.draftTermId
        bytes32 draftTermRandomness = clock.ensureTermRandomness(round.draftTermId);

        // Draft the min number of jurors between the one requested by the sender and the one requested by the disputer
        uint64 jurorsNumber = round.jurorsNumber;
        uint64 selectedJurors = round.selectedJurors;
        // No need for SafeMath: selectedJurors is set in `_draft` function, by adding to it `requestedJurors`. The line below prevents underflow
        uint64 jurorsToBeDrafted = jurorsNumber - selectedJurors;
        uint64 requestedJurors = jurorsToBeDrafted < _maxJurorsToBeDrafted ? jurorsToBeDrafted : _maxJurorsToBeDrafted;

        // Draft jurors for the given dispute and reimburse fees
        Config memory config = _getDisputeConfig(dispute);
        bool draftEnded = _draft(_disputeId, round, jurorsNumber, selectedJurors, requestedJurors, currentTermId, draftTermRandomness, config);
        _accounting().assign(config.fees.token, msg.sender, config.fees.draftFee.mul(requestedJurors));

        // If the drafting is over, update its state
        if (draftEnded) {
            // Note that we can avoid using SafeMath here since we already ensured `termId` is greater than or equal to `round.draftTermId`
            round.delayedTerms = currentTermId - round.draftTermId;
            dispute.state = DisputeState.Adjudicating;
            emit DisputeStateChanged(_disputeId, DisputeState.Adjudicating);
        }
    }

    /**
    * @notice Appeal round #`_roundId` of dispute #`_disputeId` in favor of ruling `_ruling`
    * @param _disputeId Identification number of the dispute being appealed
    * @param _roundId Identification number of the dispute round being appealed
    * @param _ruling Ruling appealing a dispute round in favor of
    */
<<<<<<< HEAD
    function createAppeal(uint256 _disputeId, uint256 _roundId, uint8 _ruling) external roundExists(_disputeId, _roundId) {
        // Ensure given round can be appealed. Note that if there was a final appeal the adjudication state will be 'Ended'.
=======
    function createAppeal(uint256 _disputeId, uint256 _roundId, uint8 _ruling) external {
        disputeExists(_disputeId);
        // Ensure current term and check that the given round can be appealed.
        // Note that if there was a final appeal the adjudication state will be 'Ended'.
>>>>>>> 8c10aa28
        Dispute storage dispute = disputes[_disputeId];
        _checkAdjudicationState(dispute, _roundId, AdjudicationState.Appealing);

        // Ensure that the ruling being appealed in favor of is valid and different from the current winning ruling
        ICRVoting voting = _voting();
        uint256 voteId = _getVoteId(_disputeId, _roundId);
        uint8 roundWinningRuling = voting.getWinningOutcome(voteId);
        require(roundWinningRuling != _ruling && voting.isValidOutcome(voteId, _ruling), ERROR_INVALID_APPEAL_RULING);

        // Update round appeal state
        AdjudicationRound storage round = dispute.rounds[_roundId];
        Appeal storage appeal = round.appeal;
        appeal.maker = msg.sender;
        appeal.appealedRuling = _ruling;
        emit RulingAppealed(_disputeId, _roundId, _ruling);

        // Pay appeal deposit
        NextRoundDetails memory nextRound = _getNextRoundDetails(dispute, round, _roundId);
        _depositSenderAmount(nextRound.feeToken, nextRound.appealDeposit);
    }

    /**
    * @notice Confirm appeal for round #`_roundId` of dispute #`_disputeId` in favor of ruling `_ruling`
    * @param _disputeId Identification number of the dispute confirming an appeal of
    * @param _roundId Identification number of the dispute round confirming an appeal of
    * @param _ruling Ruling being confirmed against a dispute round appeal
    */
<<<<<<< HEAD
    function confirmAppeal(uint256 _disputeId, uint256 _roundId, uint8 _ruling) external roundExists(_disputeId, _roundId) {
        // Ensure given round is appealed and can be confirmed. Note that if there was a final appeal the adjudication state will be 'Ended'.
=======
    function confirmAppeal(uint256 _disputeId, uint256 _roundId, uint8 _ruling) external {
        // TODO: ensure dispute exists
        // Ensure current term and check that the given round is appealed and can be confirmed.
        // Note that if there was a final appeal the adjudication state will be 'Ended'.
>>>>>>> 8c10aa28
        Dispute storage dispute = disputes[_disputeId];
        _checkAdjudicationState(dispute, _roundId, AdjudicationState.ConfirmingAppeal);

        // Ensure that the ruling being confirmed in favor of is valid and different from the appealed ruling
        AdjudicationRound storage round = dispute.rounds[_roundId];
        Appeal storage appeal = round.appeal;
        uint256 voteId = _getVoteId(_disputeId, _roundId);
        require(appeal.appealedRuling != _ruling && _voting().isValidOutcome(voteId, _ruling), ERROR_INVALID_APPEAL_RULING);

        // Create a new adjudication round for the dispute
        NextRoundDetails memory nextRound = _getNextRoundDetails(dispute, round, _roundId);
        DisputeState newDisputeState = nextRound.newDisputeState;
        uint256 newRoundId = _createRound(_disputeId, newDisputeState, nextRound.startTerm, nextRound.jurorsNumber, nextRound.jurorFees);

        // Update previous round appeal state
        appeal.taker = msg.sender;
        appeal.opposedRuling = _ruling;
        emit RulingAppealConfirmed(_disputeId, newRoundId, nextRound.startTerm, nextRound.jurorsNumber);

        // Pay appeal confirm deposit
        _depositSenderAmount(nextRound.feeToken, nextRound.confirmAppealDeposit);
    }

    /**
    * @notice Execute the arbitrable associated to dispute #`_disputeId` based on its final ruling
    * @param _disputeId Identification number of the dispute to be executed
    */
    function executeRuling(uint256 _disputeId) external disputeExists(_disputeId) {
        Dispute storage dispute = disputes[_disputeId];
        require(dispute.state != DisputeState.Executed, ERROR_INVALID_DISPUTE_STATE);

        uint8 finalRuling = _ensureFinalRuling(_disputeId);
        dispute.state = DisputeState.Executed;
        dispute.subject.rule(_disputeId, uint256(finalRuling));
        emit RulingExecuted(_disputeId, finalRuling);
    }

    /**
    * @notice Settle penalties for round #`_roundId` of dispute #`_disputeId`
    * @dev In case of a regular round, all the drafted jurors that didn't vote in favor of the final ruling of the given dispute will be slashed.
    *      For final rounds, jurors are slashed when voting, thus it will considered these rounds settled at once. Rewards have to be manually
    *      claimed through `settleReward` which will return pre-slashed tokens for the winning jurors of a final round as well.
    * @param _disputeId Identification number of the dispute to settle penalties for
    * @param _roundId Identification number of the dispute round to settle penalties for
    * @param _jurorsToSettle Maximum number of jurors to be slashed in this call. It can be set to zero to slash all the losing jurors of the
    *        given round. This argument is only used when settling regular rounds.
    */
    function settlePenalties(uint256 _disputeId, uint256 _roundId, uint256 _jurorsToSettle) external roundExists(_disputeId, _roundId) {
        // Enforce that rounds are settled in order to avoid one round without incentive to settle. Even if there is a settleFee
        // it may not be big enough and all jurors in the round could be slashed.
        Dispute storage dispute = disputes[_disputeId];
        require(_roundId == 0 || dispute.rounds[_roundId - 1].settledPenalties, ERROR_PREV_ROUND_NOT_SETTLED);

        // Ensure given round has not been settled yet
        AdjudicationRound storage round = dispute.rounds[_roundId];
        require(!round.settledPenalties, ERROR_ROUND_ALREADY_SETTLED);

        // Set the number of jurors that voted in favor of the final ruling if we haven't started settling yet
        uint8 finalRuling = _ensureFinalRuling(_disputeId);
        uint256 voteId = _getVoteId(_disputeId, _roundId);
        if (round.settledJurors == 0) {
            // Note that we are safe to cast the tally of a ruling to uint64 since the highest value a ruling can have is
            // `jurorsNumbers` for regular rounds or total active balance of the registry for final rounds, and both are
            // ensured to fit in uint64
            ICRVoting voting = _voting();
            round.coherentJurors = uint64(voting.getOutcomeTally(voteId, finalRuling));
        }

<<<<<<< HEAD
        CourtConfig storage config = _getDisputeConfig(dispute);
        IAccounting accounting = _accounting();
        ERC20 feeToken = config.fees.token;

=======
        Config memory config = _getDisputeConfig(dispute);
>>>>>>> 8c10aa28
        if (_isRegularRound(_roundId, config)) {
            // For regular appeal rounds we compute the amount of locked tokens that needs to get burned in batches.
            // The callers of this function will get rewarded in this case.
            uint256 jurorsSettled = _settleRegularRoundPenalties(round, voteId, finalRuling, config.disputes.penaltyPct, _jurorsToSettle);
            accounting.assign(feeToken, msg.sender, config.fees.settleFee.mul(jurorsSettled));
        } else {
            // For the final appeal round, there is no need to settle in batches since, to guarantee scalability,
            // all the tokens collected from jurors participating in the final round are burned, and those jurors who
            // voted in favor of the winning ruling can claim their collected tokens back along with their reward.
            // Note that the caller of this function is not being reimbursed.
            round.settledPenalties = true;
        }

        if (round.settledPenalties) {
            uint256 collectedTokens = round.collectedTokens;
            emit PenaltiesSettled(_disputeId, _roundId, collectedTokens);
            _burnCollectedTokensIfNecessary(dispute, round, _roundId, accounting, feeToken, collectedTokens);
        }
    }

    /**
    * @notice Claim reward for round #`_roundId` of dispute #`_disputeId` for juror `_juror`
    * @dev For regular rounds, it will only reward winning
    * @param _disputeId Identification number of the dispute to settle penalties for
    * @param _roundId Identification number of the dispute round to settle penalties for
    * @param _juror Identification number of the dispute round to settle penalties for
    */
    function settleReward(uint256 _disputeId, uint256 _roundId, address _juror) external roundExists(_disputeId, _roundId) {
        // Ensure dispute round penalties are settled first
        Dispute storage dispute = disputes[_disputeId];
        AdjudicationRound storage round = dispute.rounds[_roundId];
        require(round.settledPenalties, ERROR_ROUND_NOT_SETTLED);

        // Ensure given juror was not rewarded yet and was drafted for the given round
        JurorState storage jurorState = round.jurorsStates[_juror];
        require(!jurorState.rewarded, ERROR_JUROR_ALREADY_REWARDED);
        require(uint256(jurorState.weight) > 0, ERROR_WONT_REWARD_NON_VOTER_JUROR);
        jurorState.rewarded = true;

        // Check if the given juror has voted in favor of the final ruling of the dispute in this round
        ICRVoting voting = _voting();
        uint256 voteId = _getVoteId(_disputeId, _roundId);
        require(voting.hasVotedInFavorOf(voteId, dispute.finalRuling, _juror), ERROR_WONT_REWARD_INCOHERENT_JUROR);

        // Distribute the collected tokens of the jurors that were slashed weighted by the winning jurors. Note that
        // we are penalizing jurors that refused intentionally their vote for the final round.
        // Note that coherentJurors has to be > 0 because above it's required that _juror voted in favour (so at the very least there is one),
        // therefore divisions below are safe.
        uint256 coherentJurors = round.coherentJurors;
        uint256 collectedTokens = round.collectedTokens;
        if (collectedTokens > 0) {
            IJurorsRegistry jurorsRegistry = _jurorsRegistry();
            jurorsRegistry.assignTokens(_juror, uint256(jurorState.weight).mul(collectedTokens) / coherentJurors);
        }

        // Reward the winning juror
        uint256 jurorFee = round.jurorFees.mul(jurorState.weight) / coherentJurors;
        Config memory config = _getDisputeConfig(dispute);
        IAccounting accounting = _accounting();
        accounting.assign(config.fees.token, _juror, jurorFee);
        emit RewardSettled(_disputeId, _roundId, _juror);
    }

    /**
    * @notice Settle appeal deposits for round #`_roundId` of dispute #`_disputeId`
    * @param _disputeId Identification number of the dispute to settle appeal deposits for
    * @param _roundId Identification number of the dispute round to settle appeal deposits for
    */
    function settleAppealDeposit(uint256 _disputeId, uint256 _roundId) external roundExists(_disputeId, _roundId) {
        // Ensure dispute round penalties are settled first
        Dispute storage dispute = disputes[_disputeId];
        AdjudicationRound storage round = dispute.rounds[_roundId];
        require(round.settledPenalties, ERROR_ROUND_NOT_SETTLED);

        // Ensure given round was appealed and has not been settled yet
        Appeal storage appeal = round.appeal;
        require(_existsAppeal(appeal), ERROR_ROUND_NOT_APPEALED);
        require(!appeal.settled, ERROR_ROUND_APPEAL_ALREADY_SETTLED);
        appeal.settled = true;
        emit AppealDepositSettled(_disputeId, _roundId);

        // Load next round details
        NextRoundDetails memory nextRound = _getNextRoundDetails(dispute, round, _roundId);
        ERC20 feeToken = nextRound.feeToken;
        uint256 totalFees = nextRound.totalFees;
        uint256 appealDeposit = nextRound.appealDeposit;
        uint256 confirmAppealDeposit = nextRound.confirmAppealDeposit;

        // If the appeal wasn't confirmed, return the entire deposit to appeal maker
        IAccounting accounting = _accounting();
        if (!_isAppealConfirmed(appeal)) {
            accounting.assign(feeToken, appeal.maker, appealDeposit);
            return;
        }

        // If the appeal was confirmed and there is a winner, we transfer the total deposit to that party. Otherwise, if the final ruling wasn't
        // selected by any of the appealing parties or no juror voted in the in favor of the possible outcomes, we split it between both parties.
        // Note that we are safe to access the dispute final ruling, since we already ensured that round penalties were settled.
        uint8 finalRuling = dispute.finalRuling;
        uint256 totalDeposit = appealDeposit.add(confirmAppealDeposit);
        if (appeal.appealedRuling == finalRuling) {
            // No need for SafeMath: collateral factors > 0 => both appeal deposits > totalFees
            accounting.assign(feeToken, appeal.maker, totalDeposit - totalFees);
        } else if (appeal.opposedRuling == finalRuling) {
            // No need for SafeMath: collateral factors > 0 => both appeal deposits > totalFees
            accounting.assign(feeToken, appeal.taker, totalDeposit - totalFees);
        } else {
            uint256 feesRefund = totalFees / 2;
            // No need for SafeMath: collateral factors > 0 => both appeal deposits > totalFees
            accounting.assign(feeToken, appeal.maker, appealDeposit - feesRefund);
            accounting.assign(feeToken, appeal.taker, confirmAppealDeposit - feesRefund);
        }
    }

    /**
    * @notice Get the weight of `_voter` for vote #`_voteId` and check if votes can be committed
    * @param _voteId ID of the vote instance to request the weight of a voter for
    * @param _voter Address of the voter querying the weight of
    * @return Weight of the requested juror for the requested dispute's round
    */
    function ensureTermAndGetVoterWeightToCommit(uint256 _voteId, address _voter) external onlyVoting returns (uint64) {
<<<<<<< HEAD
        (Dispute storage dispute, uint256 roundId) = _decodeVoteId(_voteId);
=======
        (uint256 disputeId, uint256 roundId) = _decodeVoteId(_voteId);
        Dispute storage dispute = disputes[disputeId];

        // Ensure current term and check that votes can still be committed for the given round
>>>>>>> 8c10aa28
        _checkAdjudicationState(dispute, roundId, AdjudicationState.Committing);
        return _computeJurorWeight(dispute, roundId, _voter);
    }

    /**
    * @notice Check if votes can be leaked
    * @param _voteId ID of the vote instance to be checked
    */
    function ensureTermToLeak(uint256 _voteId) external onlyVoting {
        (Dispute storage dispute, uint256 roundId) = _decodeVoteId(_voteId);
        _checkAdjudicationState(dispute, roundId, AdjudicationState.Committing);
    }

    /**
    * @notice Get the weight of `_voter` for vote #`_voteId` and check if votes can be revealed
    * @param _voteId ID of the vote instance to request the weight of a voter for
    * @param _voter Address of the voter querying the weight of
    * @return Weight of the requested juror for the requested dispute's round
    */
    function ensureTermAndGetVoterWeightToReveal(uint256 _voteId, address _voter) external onlyVoting returns (uint64) {
<<<<<<< HEAD
        (Dispute storage dispute, uint256 roundId) = _decodeVoteId(_voteId);
=======
        (uint256 disputeId, uint256 roundId) = _decodeVoteId(_voteId);
        Dispute storage dispute = disputes[disputeId];

        // Ensure current term and check that votes can still be revealed for the given round
>>>>>>> 8c10aa28
        _checkAdjudicationState(dispute, roundId, AdjudicationState.Revealing);
        AdjudicationRound storage round = dispute.rounds[roundId];
        return _getStoredJurorWeight(round, _voter);
    }

    /**
<<<<<<< HEAD
    * @notice Send a heartbeat to the Court to transition up to `_maxRequestedTransitions` terms
    * @param _maxRequestedTransitions Max number of term transitions allowed by the sender
    */
    function heartbeat(uint64 _maxRequestedTransitions) external {
        IClock clock = _clock();
        (uint64 previousTermId, uint64 currentTermId) = clock.heartbeat(_maxRequestedTransitions);
        uint256 previousConfigId = configIdByTerm[previousTermId];
        emit Heartbeat(previousTermId, currentTermId, msg.sender);

        // Transition the minimum number of terms between the amount requested and the amount actually needed
        for (uint256 termId = previousTermId + 1; termId <= currentTermId; termId++) {
            // If the term being processed had no config change scheduled, keep the previous one
            uint256 configId = configIdByTerm[termId];
            if (configId == 0) {
                configId = previousConfigId;
                configIdByTerm[termId] = configId;
            }
            previousConfigId = configId;

            // Add amount of fees to be paid for the transitioned term
            FeesConfig storage config = _getConfigSafeAt(uint64(termId)).fees;
            uint256 dependingDrafts = dependingDraftsByTerm[termId];
            uint256 totalFee = config.heartbeatFee.mul(dependingDrafts);

            // Pay heartbeat fees to the caller of this function
            if (totalFee > 0) {
                IAccounting accounting = _accounting();
                accounting.assign(config.token, msg.sender, totalFee);
            }
        }
    }

    /**
    * @dev Get Court configuration parameters
    * @return token Address of the token used to pay for fees
    * @return roundStateDurations Array containing the durations in terms of the different phases a dispute goes through,
    *         in this order: commit, reveal, appeal and appeal confirm
    * @return pcts Array containing:
    *         penaltyPct ‱ of minJurorsActiveBalance that can be slashed (1/10,000)
    *         finalRoundReduction ‱ of fee reduction for the last appeal round (1/10,000)
    * @return roundParams Array containing params for rounds:
    *         firstRoundJurorsNumber Number of jurors to be drafted for the first round of disputes
    *         appealStepFactor Increasing factor for the number of jurors of each round of a dispute
    *         maxRegularAppealRounds Number of regular appeal rounds before the final round is triggered
    * @return appealCollateralParams Array containing params for appeal collateral:
    *         appealCollateralFactor Multiple of juror fees required to appeal a preliminary ruling
    *         appealConfirmCollateralFactor Multiple of juror fees required to confirm appeal
    */
    function getCourtConfig(uint64 _termId) external view
        returns (
            ERC20 feeToken,
            uint256[4] memory fees, //jurorFee, heartbeatFee, draftFee, settleFee,
            uint64[4] memory roundStateDurations, //commitTerms, revealTerms, appealTerms, appealConfirmTerms,
            uint16[2] memory pcts, // penaltyPct, finalRoundReduction,
            uint64[3] memory roundParams, // firstRoundJurorsNumber, appealStepFactor, maxRegularAppealRounds,
            uint256[2] memory appealCollateralParams // appealCollateralFactor, appealConfirmCollateralFactor
        )
    {
        CourtConfig storage config = _getConfigAt(_termId);
        FeesConfig storage feesConfig = config.fees;
        DisputesConfig storage disputesConfig = config.disputes;
        feeToken = feesConfig.token;
        fees = [ feesConfig.jurorFee, feesConfig.heartbeatFee, feesConfig.draftFee, feesConfig.settleFee ];
        roundStateDurations = [
            disputesConfig.commitTerms,
            disputesConfig.revealTerms,
            disputesConfig.appealTerms,
            disputesConfig.appealConfirmTerms
        ];
        pcts = [ disputesConfig.penaltyPct, disputesConfig.finalRoundReduction ];
        roundParams = [ disputesConfig.firstRoundJurorsNumber, disputesConfig.appealStepFactor, uint64(disputesConfig.maxRegularAppealRounds) ];
        appealCollateralParams = [ disputesConfig.appealCollateralFactor, disputesConfig.appealConfirmCollateralFactor ];
    }

    /**
    * @dev Tell the amount of token fees required to create a dispute
    * @param _draftTermId Term id in which the dispute will be drafted
    * @return feeToken ERC20 token used for the fees
    * @return jurorFees Total amount of fees to be distributed between the winning jurors of a round
    * @return totalFees Total amount of fees for a regular round at the given term
    */
    function getDisputeFees(uint64 _draftTermId) external view returns (ERC20 feeToken, uint256 jurorFees, uint256 totalFees) {
        CourtConfig storage config = _getConfigAt(_draftTermId);
        uint64 jurorsNumber = config.disputes.firstRoundJurorsNumber;
        return _getRegularRoundFees(config, jurorsNumber);
    }

    /**
=======
>>>>>>> 8c10aa28
    * @dev Tell information of a certain dispute
    * @param _disputeId Identification number of the dispute being queried
    * @return subject Arbitrable subject being disputed
    * @return possibleRulings Number of possible rulings allowed for the drafted jurors to vote on the dispute
    * @return state Current state of the dispute being queried: pre-draft, adjudicating, or executed
    * @return finalRuling The winning ruling in case the dispute is finished
    * @return lastRoundId Identification number of the last round created for the dispute
    */
    function getDispute(uint256 _disputeId) external view disputeExists(_disputeId)
        returns (IArbitrable subject, uint8 possibleRulings, DisputeState state, uint8 finalRuling, uint256 lastRoundId)
    {
        Dispute storage dispute = disputes[_disputeId];

        subject = dispute.subject;
        possibleRulings = dispute.possibleRulings;
        state = dispute.state;
        finalRuling = dispute.finalRuling;
        // If a dispute exists, it has at least one round
        lastRoundId = dispute.rounds.length - 1;
    }

    /**
    * @dev Tell information of a certain adjudication round
    * @param _disputeId Identification number of the dispute being queried
    * @param _roundId Identification number of the round being queried
    * @return draftTerm Term from which the requested round can be drafted
    * @return delayedTerms Number of terms the given round was delayed based on its requested draft term id
    * @return jurorsNumber Number of jurors requested for the round
    * @return selectedJurors Number of jurors already selected for the requested round
    * @return triggeredBy Address that triggered the requested round
    * @return settledPenalties Whether or not penalties have been settled for the requested round
    * @return collectedTokens Amount of juror tokens that were collected from slashed jurors for the requested round
    * @return coherentJurors Number of jurors that voted in favor of the final ruling in the requested round
    * @return state Adjudication state of the requested round
    */
    function getRound(uint256 _disputeId, uint256 _roundId) external view roundExists(_disputeId, _roundId)
        returns (
            uint64 draftTerm,
            uint64 delayedTerms,
            uint64 jurorsNumber,
            uint64 selectedJurors,
            address triggeredBy,
            uint256 jurorFees,
            bool settledPenalties,
            uint256 collectedTokens,
            uint64 coherentJurors,
            AdjudicationState state
        )
    {
        Dispute storage dispute = disputes[_disputeId];
        state = _adjudicationStateAt(dispute, _roundId, _getCurrentTermId());

        AdjudicationRound storage round = dispute.rounds[_roundId];
        draftTerm = round.draftTermId;
        delayedTerms = round.delayedTerms;
        jurorsNumber = round.jurorsNumber;
        selectedJurors = round.selectedJurors;
        triggeredBy = round.triggeredBy;
        jurorFees = round.jurorFees;
        settledPenalties = round.settledPenalties;
        coherentJurors = round.coherentJurors;
        collectedTokens = round.collectedTokens;
    }

    /**
    * @dev Tell appeal-related information of a certain adjudication round
    * @param _disputeId Identification number of the dispute being queried
    * @param _roundId Identification number of the round being queried
    * @return maker Address of the account appealing the given round
    * @return appealedRuling Ruling confirmed by the appealer of the given round
    * @return taker Address of the account confirming the appeal of the given round
    * @return opposedRuling Ruling confirmed by the appeal taker of the given round
    */
    function getAppeal(uint256 _disputeId, uint256 _roundId) external view roundExists(_disputeId, _roundId)
        returns (
            address maker,
            uint64 appealedRuling,
            address taker,
            uint64 opposedRuling
        )
    {
        Appeal storage appeal = disputes[_disputeId].rounds[_roundId].appeal;

        maker = appeal.maker;
        appealedRuling = appeal.appealedRuling;
        taker = appeal.taker;
        opposedRuling = appeal.opposedRuling;
    }

    /**
<<<<<<< HEAD
=======
    * @dev Tell the amount of token fees required to create a dispute
    * @param _draftTermId Term id in which the dispute will be drafted
    * @return feeToken ERC20 token used for the fees
    * @return jurorFees Total amount of fees to be distributed between the winning jurors of a round
    * @return totalFees Total amount of fees for a regular round at the given term
    */
    function getDisputeFees(uint64 _draftTermId) external view returns (ERC20 feeToken, uint256 jurorFees, uint256 totalFees) {
        Config memory config = _getConfigAt(_draftTermId);
        uint64 jurorsNumber = config.disputes.firstRoundJurorsNumber;
        return _getRegularRoundFees(config.fees, jurorsNumber);
    }

    /**
>>>>>>> 8c10aa28
    * @dev Tell information related to the next round due to an appeal of a certain round given.
    * @param _disputeId Identification number of the dispute being queried
    * @param _roundId Identification number of the round requesting the appeal details of
    * @return nextRoundStartTerm Term id from which the next round will start
    * @return nextRoundJurorsNumber Jurors number for the next round
    * @return newDisputeState New state for the dispute associated to the given round after the appeal
    * @return feeToken ERC20 token used for the next round fees
    * @return jurorFees Total amount of fees to be distributed between the winning jurors of the next round
    * @return totalFees Total amount of fees for a regular round at the given term
    * @return appealDeposit Amount to be deposit of fees for a regular round at the given term
    * @return confirmAppealDeposit Total amount of fees for a regular round at the given term
    */
    function getNextRoundDetails(uint256 _disputeId, uint256 _roundId) external view roundExists(_disputeId, _roundId)
        returns (
            uint64 nextRoundStartTerm,
            uint64 nextRoundJurorsNumber,
            DisputeState newDisputeState,
            ERC20 feeToken,
            uint256 totalFees,
            uint256 jurorFees,
            uint256 appealDeposit,
            uint256 confirmAppealDeposit
        )
    {
        Dispute storage dispute = disputes[_disputeId];
<<<<<<< HEAD
        require(_isRegularRound(_roundId, _getDisputeConfig(dispute)), ERROR_ROUND_IS_FINAL);
=======
        roundExists(dispute, _roundId);
        Config memory config = _getDisputeConfig(dispute);
        require(_isRegularRound(_roundId, config), ERROR_ROUND_IS_FINAL);
>>>>>>> 8c10aa28
        NextRoundDetails memory nextRound = _getNextRoundDetails(dispute, dispute.rounds[_roundId], _roundId);
        return (
            nextRound.startTerm,
            nextRound.jurorsNumber,
            nextRound.newDisputeState,
            nextRound.feeToken,
            nextRound.totalFees,
            nextRound.jurorFees,
            nextRound.appealDeposit,
            nextRound.confirmAppealDeposit
        );
    }

    /**
    * @dev Tell juror-related information of a certain adjudication round
    * @param _disputeId Identification number of the dispute being queried
    * @param _roundId Identification number of the round being queried
    * @param _juror Address of the juror being queried
    * @return weight Juror weight drafted for the requested round
    * @return rewarded Whether or not the given juror was rewarded based on the requested round
    */
    function getJuror(uint256 _disputeId, uint256 _roundId, address _juror) external view roundExists(_disputeId, _roundId)
        returns (uint64 weight, bool rewarded)
    {
        Dispute storage dispute = disputes[_disputeId];
        AdjudicationRound storage round = dispute.rounds[_roundId];
        Config memory config = _getDisputeConfig(dispute);

        if (_isRegularRound(_roundId, config)) {
            weight = _getStoredJurorWeight(round, _juror);
        } else {
            IJurorsRegistry jurorsRegistry = _jurorsRegistry();
            (, uint256 minActiveBalanceMultiple) = jurorsRegistry.getActiveBalanceInfoOfAt(_juror, round.draftTermId, FINAL_ROUND_WEIGHT_PRECISION);
            weight = minActiveBalanceMultiple.toUint64();
        }

        rewarded = round.jurorsStates[_juror].rewarded;
    }

    /**
    * @dev Internal function to create a new round for a given dispute
    * @param _disputeId Identification number of the dispute to create a new round for
    * @param _disputeState New state for the dispute to be changed
    * @param _draftTermId Term id when the jurors for the new round will be drafted
    * @param _jurorsNumber Number of jurors to be drafted for the new round
    * @param _jurorFees Total amount of fees to be shared between the winning jurors of the new round
    * @return Identification number of the new dispute round
    */
    function _createRound(uint256 _disputeId, DisputeState _disputeState, uint64 _draftTermId, uint64 _jurorsNumber, uint256 _jurorFees) internal
        returns (uint256)
    {
        // Update dispute state
        Dispute storage dispute = disputes[_disputeId];
        dispute.state = _disputeState;

        // Create new requested round
        uint256 roundId = dispute.rounds.length++;
        AdjudicationRound storage round = dispute.rounds[roundId];
        round.draftTermId = _draftTermId;
        round.jurorsNumber = _jurorsNumber;
        round.jurorFees = _jurorFees;
        round.triggeredBy = msg.sender;

        // Create new vote for the new round
        ICRVoting voting = _voting();
        uint256 voteId = _getVoteId(_disputeId, roundId);
        voting.create(voteId, dispute.possibleRulings);
        return roundId;
    }

    /**
    * @dev Internal function to check the adjudication state of a certain dispute round. This function also ensures the court terms are updated.
    * @param _dispute Dispute to be checked
    * @param _roundId Identification number of the dispute round to be checked
    * @param _state Expected adjudication state for the given dispute round
    */
    function _checkAdjudicationState(Dispute storage _dispute, uint256 _roundId, AdjudicationState _state) internal {
<<<<<<< HEAD
        uint64 termId = _ensureTermId();
=======
        uint64 termId = _ensureCurrentTerm();
        require(_roundId < _dispute.rounds.length, ERROR_ROUND_DOES_NOT_EXIST);
>>>>>>> 8c10aa28
        require(_adjudicationStateAt(_dispute, _roundId, termId) == _state, ERROR_INVALID_ADJUDICATION_STATE);
    }

    /**
    * @dev Internal function to ensure the final ruling of a dispute. It will compute it only if missing.
    * @param _disputeId Identification number of the dispute to ensure its final ruling
    * @return Number of the final ruling ensured for the given dispute
    */
    function _ensureFinalRuling(uint256 _disputeId) internal returns (uint8) {
        // Check if there was a final ruling already cached
        Dispute storage dispute = disputes[_disputeId];
        if (uint256(dispute.finalRuling) > 0) {
            return dispute.finalRuling;
        }

        // Ensure current term and check that the last adjudication round has ended.
        // Note that there will always be at least one round.
        uint256 lastRoundId = dispute.rounds.length - 1;
        _checkAdjudicationState(dispute, lastRoundId, AdjudicationState.Ended);

        // If the last adjudication round was appealed but no-one confirmed it, the final ruling is the outcome the
        // appealer vouched for. Otherwise, fetch the winning outcome from the voting app of the last round.
        AdjudicationRound storage lastRound = dispute.rounds[lastRoundId];
        Appeal storage lastAppeal = lastRound.appeal;
        bool isRoundAppealedAndNotConfirmed = _existsAppeal(lastAppeal) && !_isAppealConfirmed(lastAppeal);
        uint8 finalRuling = isRoundAppealedAndNotConfirmed
            ? lastAppeal.appealedRuling
            : _voting().getWinningOutcome(_getVoteId(_disputeId, lastRoundId));

        // Store the winning ruling as the final decision for the given dispute
        dispute.finalRuling = finalRuling;
        return finalRuling;
    }

    /**
    * @dev Internal function to slash all the jurors drafted for a round that didn't vote in favor of the final ruling of a dispute. Note that
    *      the slashing can be batched handling the maximum number of jurors to be slashed on each call.
    * @param _round Round to slash the non-winning jurors of
    * @param _voteId Identification number of the voting associated to the given round
    * @param _finalRuling Winning ruling of the dispute corresponding to the given round
    * @param _penaltyPct Per ten thousand of the minimum active balance of a juror to be slashed
    * @param _jurorsToSettle Maximum number of jurors to be slashed in this call. It can be set to zero to slash all the losing jurors of the round.
    * @return Number of jurors slashed for the given round
    */
    function _settleRegularRoundPenalties(
        AdjudicationRound storage _round,
        uint256 _voteId,
        uint8 _finalRuling,
        uint16 _penaltyPct,
        uint256 _jurorsToSettle
    )
        internal
        returns (uint256)
    {
        uint64 termId = _ensureCurrentTerm();
        // The batch starts where the previous one ended, stored in _round.settledJurors
        uint256 roundSettledJurors = _round.settledJurors;
        // Compute the amount of jurors that are going to be settled in this batch, which is returned by the function for fees calculation
        // Initially we try to reach the end of the jurors array
        // No need for SafeMath: settledJurors gets added batchSettledJurors itself (see few lines below)
        uint256 batchSettledJurors = _round.jurors.length - roundSettledJurors;

        // If the requested amount of jurors is not zero and it is lower that the remaining number of jurors to be settled for the given round,
        // we cap the number of jurors that are going to be settled in this batch to the requested amount. If not, we know we have reached the
        // last batch and we are safe to mark round penalties as settled.
        if (_jurorsToSettle > 0 && batchSettledJurors > _jurorsToSettle) {
            batchSettledJurors = _jurorsToSettle;
        } else {
            _round.settledPenalties = true;
        }

        // Update the number of round settled jurors.
        // No need for SafeMath: the highest number of jurors to be settled for a round could be the `jurorsNumber` itself, which is a uint64.
        _round.settledJurors = uint64(roundSettledJurors + batchSettledJurors);

        // Prepare the list of jurors and penalties to either be slashed or returned based on their votes for the given round
        IJurorsRegistry jurorsRegistry = _jurorsRegistry();
        uint256 minActiveBalance = jurorsRegistry.minJurorsActiveBalance();
        address[] memory jurors = new address[](batchSettledJurors);
        uint256[] memory penalties = new uint256[](batchSettledJurors);
        for (uint256 i = 0; i < batchSettledJurors; i++) {
            address juror = _round.jurors[roundSettledJurors + i];
            jurors[i] = juror;
            penalties[i] = minActiveBalance.pct(_penaltyPct).mul(_round.jurorsStates[juror].weight);
        }

        // Check which of the jurors voted in favor of the final ruling of the dispute in this round. Ask the registry to slash or unlocked the
        // locked active tokens of each juror depending on their vote, and finally store the total amount of slashed tokens.
        bool[] memory jurorsInFavor = _voting().getVotersInFavorOf(_voteId, _finalRuling, jurors);
        _round.collectedTokens = _round.collectedTokens.add(jurorsRegistry.slashOrUnlock(termId, jurors, penalties, jurorsInFavor));
        return batchSettledJurors;
    }

    /**
    * @dev Internal function to compute the juror weight for a dispute's round
    * @param _dispute Dispute to calculate the juror's weight of
    * @param _roundId ID of the dispute's round to calculate the juror's weight of
    * @param _juror Address of the juror to calculate the weight of
    * @return Computed weight of the requested juror for the final round of the given dispute
    */
    function _computeJurorWeight(Dispute storage _dispute, uint256 _roundId, address _juror) internal returns (uint64) {
        AdjudicationRound storage round = _dispute.rounds[_roundId];
        Config memory config = _getDisputeConfig(_dispute);

        return _isRegularRound(_roundId, config)
            ? _getStoredJurorWeight(round, _juror)
            : _computeJurorWeightForFinalRound(config, round, _juror);
    }

    /**
    * @dev Internal function to compute the juror weight for the final round. Note that for a final round the weight of
    *      each juror is equal to the number of times the min active balance the juror has. This function will try to
    *      collect said amount from the active balance of a juror, acting as a lock to allow them to vote.
    * @param _config Court config to calculate the juror's weight
    * @param _round Dispute round to calculate the juror's weight for
    * @param _juror Address of the juror to calculate the weight of
    * @return Weight of the requested juror for the final round of the given dispute
    */
    function _computeJurorWeightForFinalRound(Config memory _config, AdjudicationRound storage _round, address _juror)
        internal returns (uint64)
    {
        IJurorsRegistry jurorsRegistry = _jurorsRegistry();
        (uint256 activeBalance, uint256 minActiveBalanceMultiple) = jurorsRegistry.getActiveBalanceInfoOfAt(
            _juror,
            _round.draftTermId,
            FINAL_ROUND_WEIGHT_PRECISION
        );

        // If the juror weight for the last round is zero, return zero
        if (minActiveBalanceMultiple == 0) {
            return uint64(0);
        }

        // To guarantee scalability of the final round, since all jurors may vote, we try to collect the amount of
        // active tokens that needs to be locked for each juror when they try to commit their vote.
        uint256 weightedPenalty = activeBalance.pct(_config.disputes.penaltyPct);

        // If it was not possible to collect the amount to be locked, return 0 to prevent juror from voting
        if (!jurorsRegistry.collectTokens(_juror, weightedPenalty, _getLastEnsuredTermId())) {
            return uint64(0);
        }

        // If it was possible to collect the amount of active tokens to be locked, update the final round state
        uint64 weight = minActiveBalanceMultiple.toUint64();
        _round.jurorsStates[_juror].weight = weight;
        _round.collectedTokens = _round.collectedTokens.add(weightedPenalty);
        return weight;
    }

    /**
<<<<<<< HEAD
    * @dev Assumes that sender it's allowed (either it's from governor or it's on init)
    * @param _currentTermId Identification number of the current Court term
    * @param _fromTermId Identification number of the term in which the config will be effective at
    * @param _feeToken Address of the token contract that is used to pay for fees.
    * @param _fees Array containing:
    *        _jurorFee The amount of _feeToken that is paid per juror per dispute
    *        _heartbeatFee The amount of _feeToken per dispute to cover maintenance costs.
    *        _draftFee The amount of _feeToken per juror to cover the drafting cost.
    *        _settleFee The amount of _feeToken per juror to cover round settlement cost.
    * @param _roundStateDurations Array containing the durations in terms of the different phases of a dispute,
    *        in this order: commit, reveal, appeal and appeal confirm
    * @param _pcts Array containing:
    *        _penaltyPct ‱ of minJurorsActiveBalance that can be slashed (1/10,000)
    *        _finalRoundReduction ‱ of fee reduction for the last appeal round (1/10,000)
    * @param _roundParams Array containing params for rounds:
    *        _firstRoundJurorsNumber Number of jurors to be drafted for the first round of disputes
    *        _appealStepFactor Increasing factor for the number of jurors of each round of a dispute
    *        _maxRegularAppealRounds Number of regular appeal rounds before the final round is triggered
    * @param _appealCollateralParams Array containing params for appeal collateral:
    *        _appealCollateralFactor Multiple of juror fees required to appeal a preliminary ruling
    *        _appealConfirmCollateralFactor Multiple of juror fees required to confirm a    */
    function _setCourtConfig(
        uint64 _currentTermId,
        uint64 _fromTermId,
        ERC20 _feeToken,
        uint256[4] memory _fees, // _jurorFee, _heartbeatFee, _draftFee, _settleFee
        uint64[4] memory _roundStateDurations,
        uint16[2] memory _pcts, //_penaltyPct, _finalRoundReduction,
        uint64[3] memory _roundParams, // _firstRoundJurorsNumber, _appealStepFactor, _maxRegularAppealRounds
        uint256[2] memory _appealCollateralParams // _appealCollateralFactor, _appealConfirmCollateralFactor
    )
        internal
    {
        // If the current term is not zero, changes must be scheduled at least 2 terms in the future.
        // This way we can ensure that disputes scheduled for the next term won't have their config changed.
        require(_currentTermId == ZERO_TERM_ID || _fromTermId > _currentTermId + 1, ERROR_TOO_OLD_TERM);

        // Make sure appeal and confirm-appeal collateral are greater than zero
        require(_appealCollateralParams[0] > 0 && _appealCollateralParams[1] > 0, ERROR_ZERO_COLLATERAL_FACTOR);

        // Make sure the given penalty pct is not greater than 100%
        require(PctHelpers.isValid(_pcts[0]), ERROR_INVALID_PENALTY_PCT);

        // Disputes must request at least one juror to be drafted initially
        uint64 _firstRoundJurorsNumber = _roundParams[0];
        require(_firstRoundJurorsNumber > 0, ERROR_BAD_INITIAL_JURORS);

        // Prevent that further rounds have zero jurors
        require(_roundParams[1] > 0, ERROR_BAD_APEAL_STEP_FACTOR);

        // Make sure the max number of appeals allowed does not reach the limit
        uint256 _maxRegularAppealRounds = _roundParams[2];
        bool isMaxAppealRoundsValid = _maxRegularAppealRounds > 0 && _maxRegularAppealRounds <= MAX_REGULAR_APPEAL_ROUNDS_LIMIT;
        require(isMaxAppealRoundsValid, ERROR_INVALID_MAX_APPEAL_ROUNDS);

        // Make sure each round phase duration does not last longer than the limit
        for (uint i = 0; i < _roundStateDurations.length; i++) {
            require(_roundStateDurations[i] > 0 && _roundStateDurations[i] < MAX_ADJ_STATE_DURATION, ERROR_CONFIG_PERIOD);
        }

        // If there was a config change already scheduled, reset it (in that case we will overwrite last array item).
        // Otherwise, schedule a new config.
        if (configChangeTermId > _currentTermId) {
            configIdByTerm[configChangeTermId] = 0;
        } else {
            courtConfigs.length++;
        }

        uint64 courtConfigId = uint64(courtConfigs.length - 1);
        CourtConfig storage config = courtConfigs[courtConfigId];

        config.fees = FeesConfig({
            token: _feeToken,
            jurorFee: _fees[0],
            heartbeatFee: _fees[1],
            draftFee: _fees[2],
            settleFee: _fees[3]
        });

        config.disputes = DisputesConfig({
            commitTerms: _roundStateDurations[0],
            revealTerms: _roundStateDurations[1],
            appealTerms: _roundStateDurations[2],
            appealConfirmTerms: _roundStateDurations[3],
            penaltyPct: _pcts[0],
            finalRoundReduction: _pcts[1],
            firstRoundJurorsNumber: _firstRoundJurorsNumber,
            appealStepFactor: _roundParams[1],
            maxRegularAppealRounds: _maxRegularAppealRounds,
            appealCollateralFactor: _appealCollateralParams[0],
            appealConfirmCollateralFactor: _appealCollateralParams[1]
        });

        configIdByTerm[_fromTermId] = courtConfigId;
        configChangeTermId = _fromTermId;

        emit NewCourtConfig(_fromTermId, courtConfigId);
    }

    /**
=======
>>>>>>> 8c10aa28
    * @dev Internal function to execute a deposit of tokens from the msg.sender to the Court accounting contract
    * @param _token ERC20 token to execute a transfer from
    * @param _amount Amount of tokens to be transferred from the msg.sender to the Court accounting
    */
    function _depositSenderAmount(ERC20 _token, uint256 _amount) internal {
        if (_amount > 0) {
            IAccounting accounting = _accounting();
            require(_token.safeTransferFrom(msg.sender, address(accounting), _amount), ERROR_DEPOSIT_FAILED);
        }
    }

    /**
    * @dev Internal function to get the stored juror weight for a round. Note that the weight of a juror is:
    *      - For a regular round: the number of times a juror was picked for the round round.
    *      - For a final round: the relative active stake of a juror's state over the total active tokens, only set after the juror has voted.
    * @param _round Dispute round to calculate the juror's weight of
    * @param _juror Address of the juror to calculate the weight of
    * @return Weight of the requested juror for the given round
    */
    function _getStoredJurorWeight(AdjudicationRound storage _round, address _juror) internal view returns (uint64) {
        return _round.jurorsStates[_juror].weight;
    }

    /**
    * @dev Internal function to tell information related to the next round due to an appeal of a certain round given. This function assumes
    *      given round can be appealed and that the given round ID corresponds to the given round pointer.
    * @param _dispute Round's dispute requesting the appeal details of
    * @param _round Round requesting the appeal details of
    * @param _roundId Identification number of the round requesting the appeal details of
    * @return Next round details
    */
    function _getNextRoundDetails(Dispute storage _dispute, AdjudicationRound storage _round, uint256 _roundId) internal view
        returns (NextRoundDetails memory)
    {
        NextRoundDetails memory nextRound;
        Config memory config = _getDisputeConfig(_dispute);
        DisputesConfig memory disputesConfig = config.disputes;

        // No need for SafeMath: round state durations are safely capped at config
        // and we assume that timestamps (and its derivatives like termId) won't reach MAX_UINT64, which would be ~5.8e11 years
        uint64 currentRoundAppealStartTerm = _round.draftTermId + _round.delayedTerms + disputesConfig.commitTerms + disputesConfig.revealTerms;
        // Next round start term is current round end term
        nextRound.startTerm = currentRoundAppealStartTerm + disputesConfig.appealTerms + disputesConfig.appealConfirmTerms;

        // Compute next round settings depending on if it will be the final round or not
        // No need for SafeMath: maxRegularAppealRounds > 0 is checked on setting config
        if (_roundId >= disputesConfig.maxRegularAppealRounds - 1) {
            // If the next round is the final round, no draft is needed.
            nextRound.newDisputeState = DisputeState.Adjudicating;
            // The number of jurors will be the number of times the minimum stake is hold in the registry,
            // multiplied by a precision factor to help with division rounding.
            // Total active balance is guaranteed to never be greater than
            // `2^64 * minActiveBalance / FINAL_ROUND_WEIGHT_PRECISION`. Thus, the
            // jurors number for a final round will always fit in `uint64`
            IJurorsRegistry jurorsRegistry = _jurorsRegistry();
            uint256 jurorsNumber = jurorsRegistry.getTotalMinActiveBalanceMultiple(nextRound.startTerm, FINAL_ROUND_WEIGHT_PRECISION);
            nextRound.jurorsNumber = jurorsNumber.toUint64();
            // Calculate fees for the final round using the appeal start term of the current round
<<<<<<< HEAD
            (nextRound.feeToken, nextRound.jurorFees, nextRound.totalFees) = _getFinalRoundFees(config, nextRound.jurorsNumber);
=======
            (nextRound.feeToken, nextRound.jurorFees, nextRound.totalFees) = _getFinalRoundFees(config.fees, nextRound.nextRoundJurorsNumber);
>>>>>>> 8c10aa28
        } else {
            // For a new regular rounds we need to draft jurors
            nextRound.newDisputeState = DisputeState.PreDraft;
            // The number of jurors will be the number of jurors of the current round multiplied by an appeal factor
            nextRound.jurorsNumber = _getNextRegularRoundJurorsNumber(_round, disputesConfig);
            // Calculate fees for the next regular round using the appeal start term of the current round
<<<<<<< HEAD
            (nextRound.feeToken, nextRound.jurorFees, nextRound.totalFees) = _getRegularRoundFees(config, nextRound.jurorsNumber);
=======
            (nextRound.feeToken, nextRound.jurorFees, nextRound.totalFees) = _getRegularRoundFees(config.fees, nextRound.nextRoundJurorsNumber);
>>>>>>> 8c10aa28
        }

        // Calculate appeal collateral
        nextRound.appealDeposit = nextRound.totalFees.mul(disputesConfig.appealCollateralFactor);
        nextRound.confirmAppealDeposit = nextRound.totalFees.mul(disputesConfig.appealConfirmCollateralFactor);
        return nextRound;
    }

    /**
    * @dev Internal function to calculate the jurors number for the next regular round of a given round. This function assumes Court term is
    *      up-to-date, that the next round of the one given is regular, and the given config corresponds to the draft term of the given round.
    * @param _round Round querying the jurors number of its next round
    * @param _config Disputes config at the draft term of the first round of the dispute
    * @return Jurors number for the next regular round of the given round
    */
    function _getNextRegularRoundJurorsNumber(AdjudicationRound storage _round, DisputesConfig memory _config) internal view returns (uint64) {
        // Jurors number are increased by a step factor on each appeal
        uint64 jurorsNumber = _round.jurorsNumber.mul(_config.appealStepFactor);
        // Make sure it's odd to enforce avoiding a tie. Note that it can happen if any of the jurors don't vote anyway.
        if (uint256(jurorsNumber) % 2 == 0) {
            jurorsNumber++;
        }
        return jurorsNumber;
    }

    /**
    * @dev Internal function to tell adjudication state of a round at a certain term. This function assumes the given round exists.
    * @param _dispute Dispute querying the adjudication round of
    * @param _roundId Identification number of the dispute round querying the adjudication round of
    * @param _termId Identification number of the term to be used for the different round phases durations
    * @return Adjudication state of the requested dispute round for the given term
    */
    function _adjudicationStateAt(Dispute storage _dispute, uint256 _roundId, uint64 _termId) internal view returns (AdjudicationState) {
        AdjudicationRound storage round = _dispute.rounds[_roundId];
        Config memory config = _getDisputeConfig(_dispute);

        // If the dispute is executed or the given round is not the last one, we consider it ended
        uint256 numberOfRounds = _dispute.rounds.length;
        // No need for SafeMath: this function assumes the given round exists, and therfore length of rounds array is >= 1
        if (_dispute.state == DisputeState.Executed || _roundId < numberOfRounds - 1) {
            return AdjudicationState.Ended;
        }

        // If given term is before the actual term when the last round was finally drafted, then the last round adjudication state is invalid
        // No need for SafeMath: round state durations are safely capped at config
        uint64 draftFinishedTermId = round.draftTermId + round.delayedTerms;
        if (_dispute.state == DisputeState.PreDraft || _termId < draftFinishedTermId) {
            return AdjudicationState.Invalid;
        }

        // If given term is before the reveal start term of the last round, then jurors are still allowed to commit votes for the last round
        // No need for SafeMath: round state durations are safely capped at config
        uint64 revealStartTerm = draftFinishedTermId + config.disputes.commitTerms;
        if (_termId < revealStartTerm) {
            return AdjudicationState.Committing;
        }

        // If given term is before the appeal start term of the last round, then jurors are still allowed to reveal votes for the last round
        // No need for SafeMath: round state durations are safely capped at config
        uint64 appealStartTerm = revealStartTerm + config.disputes.revealTerms;
        if (_termId < appealStartTerm) {
            return AdjudicationState.Revealing;
        }

        // If the max number of appeals has been reached, then the last round is the final round and can be considered ended
        bool maxAppealReached = numberOfRounds > config.disputes.maxRegularAppealRounds;
        if (maxAppealReached) {
            return AdjudicationState.Ended;
        }

        // If the last round was not appealed yet, check if the confirmation period has started or not
        bool isLastRoundAppealed = _existsAppeal(round.appeal);
        // No need for SafeMath: round state durations are safely capped at config
        uint64 appealConfirmationStartTerm = appealStartTerm + config.disputes.appealTerms;
        if (!isLastRoundAppealed) {
            // If given term is before the appeal confirmation start term, then the last round can still be appealed. Otherwise, it is ended.
            if (_termId < appealConfirmationStartTerm) {
                return AdjudicationState.Appealing;
            } else {
                return AdjudicationState.Ended;
            }
        }

        // If the last round was appealed and the given term is before the appeal confirmation end term, then the last round appeal can still be
        // confirmed. Note that if the round being checked was already appealed and confirmed, it won't be the last round, thus it will be caught
        // above by the first check and considered 'Ended'
        // No need for SafeMath: round state durations are safely capped at config
        uint64 appealConfirmationEndTerm = appealConfirmationStartTerm + config.disputes.appealConfirmTerms;
        if (_termId < appealConfirmationEndTerm) {
            return AdjudicationState.ConfirmingAppeal;
        }

        // If non of the above conditions have been met, the last round is considered ended
        return AdjudicationState.Ended;
    }

    /**
    * @dev Internal function to get the Court config at the draft term of the first round of a certain round
    * @param _dispute Dispute querying the court config at its first draft term
    * @return Court config at the draft term of the given round
    */
    function _getDisputeConfig(Dispute storage _dispute) internal view returns (Config memory) {
        // Note that it is safe to access a court config directly for a past term, no need to use `_getConfigAt`
        AdjudicationRound storage round = _dispute.rounds[0];
        return _getConfigAt(round.draftTermId);
    }

    /**
    * @dev Internal function to check if a certain appeal exists
    * @param _appeal Appeal to be checked
    * @return True if the given appeal has a maker address associated to it, false otherwise
    */
    function _existsAppeal(Appeal storage _appeal) internal view returns (bool) {
        return _appeal.maker != address(0);
    }

    /**
    * @dev Internal function to check if a certain appeal has been confirmed
    * @param _appeal Appeal to be checked
    * @return True if the given appeal was confirmed, false otherwise
    */
    function _isAppealConfirmed(Appeal storage _appeal) internal view returns (bool) {
        return _appeal.taker != address(0);
    }

    /**
    * @dev Internal function to get fees information for regular rounds for a certain term. This function assumes Court term is up-to-date.
    * @param _config Court config to use in order to get fees
    * @param _jurorsNumber Number of jurors participating in the round being queried
    * @return feeToken ERC20 token used for the fees
    * @return jurorFees Total amount of fees to be distributed between the winning jurors of a round
    * @return totalFees Total amount of fees for a regular round at the given term
    */
    function _getRegularRoundFees(FeesConfig memory _config, uint64 _jurorsNumber) internal pure
        returns (ERC20 feeToken, uint256 jurorFees, uint256 totalFees)
    {
        feeToken = _config.token;
        // For regular rounds the fees for each juror is constant and given by the config of the round
        jurorFees = uint256(_jurorsNumber).mul(_config.jurorFee);
        // The total fees for regular rounds also considers the heartbeat, the number of drafts, and the number of settles
        uint256 draftAndSettleFees = (_config.draftFee.add(_config.settleFee)).mul(uint256(_jurorsNumber));
        totalFees = jurorFees.add(draftAndSettleFees);
    }

    /**
    * @dev Internal function to get fees information for final rounds for a certain term. This function assumes Court term is up-to-date.
    * @param _config Court config to use in order to get fees
    * @param _jurorsNumber Number of jurors participating in the round being queried
    * @return feeToken ERC20 token used for the fees
    * @return jurorFees Total amount of fees corresponding to the jurors at the given term
    * @return totalFees Total amount of fees for a final round at the given term
    */
    function _getFinalRoundFees(FeesConfig memory _config, uint64 _jurorsNumber) internal pure
        returns (ERC20 feeToken, uint256 jurorFees, uint256 totalFees)
    {
        feeToken = _config.token;
        // For final rounds, the jurors number is computed as the number of times the registry's minimum active balance is held in the registry
        // itself, multiplied by a precision factor. To avoid requesting a huge amount of fees, a final round discount is applied for each juror.
        jurorFees = (uint256(_jurorsNumber).mul(_config.jurorFee) / FINAL_ROUND_WEIGHT_PRECISION).pct(_config.finalRoundReduction);
        // The total fees for final rounds only considers the heartbeat, there is no draft and no extra settle fees considered
        totalFees = jurorFees;
    }

    /**
    * @dev Internal function to tell whether a round is regular or final. This function assumes the given round exists.
    * @param _roundId Identification number of the round to be checked
    * @param _config Court config to use in order to check if the given round is regular or final
    * @return True if the given round is regular, false in case its a final round
    */
    function _isRegularRound(uint256 _roundId, Config memory _config) internal pure returns (bool) {
        return _roundId < _config.disputes.maxRegularAppealRounds;
    }

    /**
    * @dev Internal function to check if a certain dispute exists, it reverts if it doesn't
    * @param _disputeId Identification number of the dispute to be checked
    */
    function _checkDisputeExists(uint256 _disputeId) internal view {
        require(_disputeId < disputes.length, ERROR_DISPUTE_DOES_NOT_EXIST);
    }

    /**
    * @dev Internal function to check if a certain dispute round exists, it reverts if it doesn't
    * @param _disputeId Identification number of the dispute to be checked
    * @param _roundId Identification number of the dispute round to be checked
    */
    function _checkRoundExists(uint256 _disputeId, uint256 _roundId) internal view {
        _checkDisputeExists(_disputeId);
        require(_roundId < disputes[_disputeId].rounds.length, ERROR_ROUND_DOES_NOT_EXIST);
    }

    /**
    * @dev Internal function to get the dispute round of a certain vote identification number
    * @param _voteId Identification number of the vote querying the dispute round of
    * @return dispute Dispute for the given vote
    * @return roundId Identification number of the dispute round for the given vote
    */
    function _decodeVoteId(uint256 _voteId) internal view returns (Dispute storage dispute, uint256 roundId) {
        uint256 disputeId = _voteId >> 128;
        roundId = _voteId & 0xFFFFFFFFFFFFFFFFFFFFFFFFFFFFFFFF;
        _checkRoundExists(disputeId, roundId);
        dispute = disputes[disputeId];
    }

    /**
    * @dev Internal function to get the identification number of the vote of a certain dispute round
    * @param _disputeId Identification number of the dispute querying the vote id of
    * @param _roundId Identification number of the dispute round querying the vote id of
    * @return Identification number of the vote of the requested dispute round
    */
    function _getVoteId(uint256 _disputeId, uint256 _roundId) internal pure returns (uint256) {
        return (_disputeId << 128) + _roundId;
    }

    /**
    * @dev Private function to draft jurors for a given dispute and round. It assumes the given data is correct
    * @param _disputeId Identification number of the dispute to be drafted
    * @param _round Round of the dispute to be drafted
    * @param _jurorsNumber Number of jurors requested for the dispute round
    * @param _selectedJurors Number of jurors already selected for the dispute round
    * @param _requestedJurors Number of jurors to be drafted for the given dispute. Note that this number could be part of the jurors number.
    * @param _currentTermId Identification number of the current term of the Court
    * @param _draftTermRandomness Randomness of the term in which the dispute was requested to be drafted
    * @param _config Config of the Court at the draft term
    * @return True if all the requested jurors for the given round were drafted, false otherwise
    */
    function _draft(
        uint256  _disputeId,
        AdjudicationRound storage _round,
        uint64 _jurorsNumber,
        uint64 _selectedJurors,
        uint64 _requestedJurors,
        uint64 _currentTermId,
        bytes32 _draftTermRandomness,
        Config memory _config
    )
        private returns (bool)
    {
        // Pack draft params
        uint256[7] memory draftParams = [
            uint256(_draftTermRandomness),
            _disputeId,
            uint256(_currentTermId),
            _selectedJurors,
            _requestedJurors,
            uint256(_jurorsNumber),
            uint256(_config.disputes.penaltyPct)
        ];

        // Draft jurors for the requested round
        IJurorsRegistry jurorsRegistry = _jurorsRegistry();
        (address[] memory jurors, uint64[] memory weights, uint256 outputLength) = jurorsRegistry.draft(draftParams);

        // Update round with drafted jurors information.
        // No need for SafeMath: this cannot be greater than `jurorsNumber`.
        uint64 newSelectedJurors = _selectedJurors + _requestedJurors;
        _round.selectedJurors = newSelectedJurors;

        // Store or update drafted jurors' weight
        for (uint256 i = 0; i < outputLength; i++) {
            JurorState storage jurorState = _round.jurorsStates[jurors[i]];
            // If the juror was already registered in the list, then don't add it twice
            if (uint256(jurorState.weight) == 0) {
                _round.jurors.push(jurors[i]);
            }
            // No need for SafeMath: We assume a juror cannot be drafted 2^64 times for a round
            jurorState.weight += weights[i];
        }

        return newSelectedJurors == _jurorsNumber;
    }

    /**
    * @dev Private function to burn the collected for a certain round in case there were no coherent jurors
    * @param _dispute Dispute to settle penalties for
    * @param _round Dispute round to settle penalties for
    * @param _roundId Identification number of the dispute round to settle penalties for
    * @param _accounting Accounting module to refund the corresponding juror fees
    * @param _feeToken ERC20 token to be used for the fees corresponding to the draft term of the given dispute round
    * @param _collectedTokens Amount of tokens collected during the given dispute round
    */
    function _burnCollectedTokensIfNecessary(
        Dispute storage _dispute,
        AdjudicationRound storage _round,
        uint256 _roundId,
        IAccounting _accounting,
        ERC20 _feeToken,
        uint256 _collectedTokens
    )
        private
    {
        // If there was at least one juror voting in favor of the winning ruling, return
        if (_round.coherentJurors > 0) {
            return;
        }

        // Burn all the collected tokens of the jurors to be slashed. Note that this will happen only when there were no jurors voting
        // in favor of the final winning outcome. Otherwise, these will be re-distributed between the winning jurors in `settleReward`
        // instead of being burned.
        if (_collectedTokens > 0) {
            IJurorsRegistry jurorsRegistry = _jurorsRegistry();
            jurorsRegistry.burnTokens(_collectedTokens);
        }

        // Reimburse juror fees to the disputer for round 0 or to the previous appeal parties for other rounds. Note that if the
        // given round is not the first round, we can ensure there was an appeal in the previous round.
        if (_roundId == 0) {
            _accounting.assign(_feeToken, _round.triggeredBy, _round.jurorFees);
        } else {
            uint256 refundFees = _round.jurorFees / 2;
            Appeal storage triggeringAppeal = _dispute.rounds[_roundId - 1].appeal;
            _accounting.assign(_feeToken, triggeringAppeal.maker, refundFees);
            _accounting.assign(_feeToken, triggeringAppeal.taker, refundFees);
        }
    }
}<|MERGE_RESOLUTION|>--- conflicted
+++ resolved
@@ -261,15 +261,9 @@
     * @param _roundId Identification number of the dispute round being appealed
     * @param _ruling Ruling appealing a dispute round in favor of
     */
-<<<<<<< HEAD
     function createAppeal(uint256 _disputeId, uint256 _roundId, uint8 _ruling) external roundExists(_disputeId, _roundId) {
-        // Ensure given round can be appealed. Note that if there was a final appeal the adjudication state will be 'Ended'.
-=======
-    function createAppeal(uint256 _disputeId, uint256 _roundId, uint8 _ruling) external {
-        disputeExists(_disputeId);
         // Ensure current term and check that the given round can be appealed.
         // Note that if there was a final appeal the adjudication state will be 'Ended'.
->>>>>>> 8c10aa28
         Dispute storage dispute = disputes[_disputeId];
         _checkAdjudicationState(dispute, _roundId, AdjudicationState.Appealing);
 
@@ -297,15 +291,9 @@
     * @param _roundId Identification number of the dispute round confirming an appeal of
     * @param _ruling Ruling being confirmed against a dispute round appeal
     */
-<<<<<<< HEAD
     function confirmAppeal(uint256 _disputeId, uint256 _roundId, uint8 _ruling) external roundExists(_disputeId, _roundId) {
-        // Ensure given round is appealed and can be confirmed. Note that if there was a final appeal the adjudication state will be 'Ended'.
-=======
-    function confirmAppeal(uint256 _disputeId, uint256 _roundId, uint8 _ruling) external {
-        // TODO: ensure dispute exists
         // Ensure current term and check that the given round is appealed and can be confirmed.
         // Note that if there was a final appeal the adjudication state will be 'Ended'.
->>>>>>> 8c10aa28
         Dispute storage dispute = disputes[_disputeId];
         _checkAdjudicationState(dispute, _roundId, AdjudicationState.ConfirmingAppeal);
 
@@ -374,14 +362,9 @@
             round.coherentJurors = uint64(voting.getOutcomeTally(voteId, finalRuling));
         }
 
-<<<<<<< HEAD
-        CourtConfig storage config = _getDisputeConfig(dispute);
+        Config memory config = _getDisputeConfig(dispute);
         IAccounting accounting = _accounting();
         ERC20 feeToken = config.fees.token;
-
-=======
-        Config memory config = _getDisputeConfig(dispute);
->>>>>>> 8c10aa28
         if (_isRegularRound(_roundId, config)) {
             // For regular appeal rounds we compute the amount of locked tokens that needs to get burned in batches.
             // The callers of this function will get rewarded in this case.
@@ -503,14 +486,9 @@
     * @return Weight of the requested juror for the requested dispute's round
     */
     function ensureTermAndGetVoterWeightToCommit(uint256 _voteId, address _voter) external onlyVoting returns (uint64) {
-<<<<<<< HEAD
         (Dispute storage dispute, uint256 roundId) = _decodeVoteId(_voteId);
-=======
-        (uint256 disputeId, uint256 roundId) = _decodeVoteId(_voteId);
-        Dispute storage dispute = disputes[disputeId];
 
         // Ensure current term and check that votes can still be committed for the given round
->>>>>>> 8c10aa28
         _checkAdjudicationState(dispute, roundId, AdjudicationState.Committing);
         return _computeJurorWeight(dispute, roundId, _voter);
     }
@@ -531,93 +509,12 @@
     * @return Weight of the requested juror for the requested dispute's round
     */
     function ensureTermAndGetVoterWeightToReveal(uint256 _voteId, address _voter) external onlyVoting returns (uint64) {
-<<<<<<< HEAD
         (Dispute storage dispute, uint256 roundId) = _decodeVoteId(_voteId);
-=======
-        (uint256 disputeId, uint256 roundId) = _decodeVoteId(_voteId);
-        Dispute storage dispute = disputes[disputeId];
 
         // Ensure current term and check that votes can still be revealed for the given round
->>>>>>> 8c10aa28
         _checkAdjudicationState(dispute, roundId, AdjudicationState.Revealing);
         AdjudicationRound storage round = dispute.rounds[roundId];
         return _getStoredJurorWeight(round, _voter);
-    }
-
-    /**
-<<<<<<< HEAD
-    * @notice Send a heartbeat to the Court to transition up to `_maxRequestedTransitions` terms
-    * @param _maxRequestedTransitions Max number of term transitions allowed by the sender
-    */
-    function heartbeat(uint64 _maxRequestedTransitions) external {
-        IClock clock = _clock();
-        (uint64 previousTermId, uint64 currentTermId) = clock.heartbeat(_maxRequestedTransitions);
-        uint256 previousConfigId = configIdByTerm[previousTermId];
-        emit Heartbeat(previousTermId, currentTermId, msg.sender);
-
-        // Transition the minimum number of terms between the amount requested and the amount actually needed
-        for (uint256 termId = previousTermId + 1; termId <= currentTermId; termId++) {
-            // If the term being processed had no config change scheduled, keep the previous one
-            uint256 configId = configIdByTerm[termId];
-            if (configId == 0) {
-                configId = previousConfigId;
-                configIdByTerm[termId] = configId;
-            }
-            previousConfigId = configId;
-
-            // Add amount of fees to be paid for the transitioned term
-            FeesConfig storage config = _getConfigSafeAt(uint64(termId)).fees;
-            uint256 dependingDrafts = dependingDraftsByTerm[termId];
-            uint256 totalFee = config.heartbeatFee.mul(dependingDrafts);
-
-            // Pay heartbeat fees to the caller of this function
-            if (totalFee > 0) {
-                IAccounting accounting = _accounting();
-                accounting.assign(config.token, msg.sender, totalFee);
-            }
-        }
-    }
-
-    /**
-    * @dev Get Court configuration parameters
-    * @return token Address of the token used to pay for fees
-    * @return roundStateDurations Array containing the durations in terms of the different phases a dispute goes through,
-    *         in this order: commit, reveal, appeal and appeal confirm
-    * @return pcts Array containing:
-    *         penaltyPct ‱ of minJurorsActiveBalance that can be slashed (1/10,000)
-    *         finalRoundReduction ‱ of fee reduction for the last appeal round (1/10,000)
-    * @return roundParams Array containing params for rounds:
-    *         firstRoundJurorsNumber Number of jurors to be drafted for the first round of disputes
-    *         appealStepFactor Increasing factor for the number of jurors of each round of a dispute
-    *         maxRegularAppealRounds Number of regular appeal rounds before the final round is triggered
-    * @return appealCollateralParams Array containing params for appeal collateral:
-    *         appealCollateralFactor Multiple of juror fees required to appeal a preliminary ruling
-    *         appealConfirmCollateralFactor Multiple of juror fees required to confirm appeal
-    */
-    function getCourtConfig(uint64 _termId) external view
-        returns (
-            ERC20 feeToken,
-            uint256[4] memory fees, //jurorFee, heartbeatFee, draftFee, settleFee,
-            uint64[4] memory roundStateDurations, //commitTerms, revealTerms, appealTerms, appealConfirmTerms,
-            uint16[2] memory pcts, // penaltyPct, finalRoundReduction,
-            uint64[3] memory roundParams, // firstRoundJurorsNumber, appealStepFactor, maxRegularAppealRounds,
-            uint256[2] memory appealCollateralParams // appealCollateralFactor, appealConfirmCollateralFactor
-        )
-    {
-        CourtConfig storage config = _getConfigAt(_termId);
-        FeesConfig storage feesConfig = config.fees;
-        DisputesConfig storage disputesConfig = config.disputes;
-        feeToken = feesConfig.token;
-        fees = [ feesConfig.jurorFee, feesConfig.heartbeatFee, feesConfig.draftFee, feesConfig.settleFee ];
-        roundStateDurations = [
-            disputesConfig.commitTerms,
-            disputesConfig.revealTerms,
-            disputesConfig.appealTerms,
-            disputesConfig.appealConfirmTerms
-        ];
-        pcts = [ disputesConfig.penaltyPct, disputesConfig.finalRoundReduction ];
-        roundParams = [ disputesConfig.firstRoundJurorsNumber, disputesConfig.appealStepFactor, uint64(disputesConfig.maxRegularAppealRounds) ];
-        appealCollateralParams = [ disputesConfig.appealCollateralFactor, disputesConfig.appealConfirmCollateralFactor ];
     }
 
     /**
@@ -628,14 +525,12 @@
     * @return totalFees Total amount of fees for a regular round at the given term
     */
     function getDisputeFees(uint64 _draftTermId) external view returns (ERC20 feeToken, uint256 jurorFees, uint256 totalFees) {
-        CourtConfig storage config = _getConfigAt(_draftTermId);
+        Config memory config = _getConfigAt(_draftTermId);
         uint64 jurorsNumber = config.disputes.firstRoundJurorsNumber;
-        return _getRegularRoundFees(config, jurorsNumber);
-    }
-
-    /**
-=======
->>>>>>> 8c10aa28
+        return _getRegularRoundFees(config.fees, jurorsNumber);
+    }
+
+    /**
     * @dev Tell information of a certain dispute
     * @param _disputeId Identification number of the dispute being queried
     * @return subject Arbitrable subject being disputed
@@ -726,22 +621,6 @@
     }
 
     /**
-<<<<<<< HEAD
-=======
-    * @dev Tell the amount of token fees required to create a dispute
-    * @param _draftTermId Term id in which the dispute will be drafted
-    * @return feeToken ERC20 token used for the fees
-    * @return jurorFees Total amount of fees to be distributed between the winning jurors of a round
-    * @return totalFees Total amount of fees for a regular round at the given term
-    */
-    function getDisputeFees(uint64 _draftTermId) external view returns (ERC20 feeToken, uint256 jurorFees, uint256 totalFees) {
-        Config memory config = _getConfigAt(_draftTermId);
-        uint64 jurorsNumber = config.disputes.firstRoundJurorsNumber;
-        return _getRegularRoundFees(config.fees, jurorsNumber);
-    }
-
-    /**
->>>>>>> 8c10aa28
     * @dev Tell information related to the next round due to an appeal of a certain round given.
     * @param _disputeId Identification number of the dispute being queried
     * @param _roundId Identification number of the round requesting the appeal details of
@@ -767,13 +646,7 @@
         )
     {
         Dispute storage dispute = disputes[_disputeId];
-<<<<<<< HEAD
         require(_isRegularRound(_roundId, _getDisputeConfig(dispute)), ERROR_ROUND_IS_FINAL);
-=======
-        roundExists(dispute, _roundId);
-        Config memory config = _getDisputeConfig(dispute);
-        require(_isRegularRound(_roundId, config), ERROR_ROUND_IS_FINAL);
->>>>>>> 8c10aa28
         NextRoundDetails memory nextRound = _getNextRoundDetails(dispute, dispute.rounds[_roundId], _roundId);
         return (
             nextRound.startTerm,
@@ -851,12 +724,7 @@
     * @param _state Expected adjudication state for the given dispute round
     */
     function _checkAdjudicationState(Dispute storage _dispute, uint256 _roundId, AdjudicationState _state) internal {
-<<<<<<< HEAD
-        uint64 termId = _ensureTermId();
-=======
         uint64 termId = _ensureCurrentTerm();
-        require(_roundId < _dispute.rounds.length, ERROR_ROUND_DOES_NOT_EXIST);
->>>>>>> 8c10aa28
         require(_adjudicationStateAt(_dispute, _roundId, termId) == _state, ERROR_INVALID_ADJUDICATION_STATE);
     }
 
@@ -1007,109 +875,6 @@
     }
 
     /**
-<<<<<<< HEAD
-    * @dev Assumes that sender it's allowed (either it's from governor or it's on init)
-    * @param _currentTermId Identification number of the current Court term
-    * @param _fromTermId Identification number of the term in which the config will be effective at
-    * @param _feeToken Address of the token contract that is used to pay for fees.
-    * @param _fees Array containing:
-    *        _jurorFee The amount of _feeToken that is paid per juror per dispute
-    *        _heartbeatFee The amount of _feeToken per dispute to cover maintenance costs.
-    *        _draftFee The amount of _feeToken per juror to cover the drafting cost.
-    *        _settleFee The amount of _feeToken per juror to cover round settlement cost.
-    * @param _roundStateDurations Array containing the durations in terms of the different phases of a dispute,
-    *        in this order: commit, reveal, appeal and appeal confirm
-    * @param _pcts Array containing:
-    *        _penaltyPct ‱ of minJurorsActiveBalance that can be slashed (1/10,000)
-    *        _finalRoundReduction ‱ of fee reduction for the last appeal round (1/10,000)
-    * @param _roundParams Array containing params for rounds:
-    *        _firstRoundJurorsNumber Number of jurors to be drafted for the first round of disputes
-    *        _appealStepFactor Increasing factor for the number of jurors of each round of a dispute
-    *        _maxRegularAppealRounds Number of regular appeal rounds before the final round is triggered
-    * @param _appealCollateralParams Array containing params for appeal collateral:
-    *        _appealCollateralFactor Multiple of juror fees required to appeal a preliminary ruling
-    *        _appealConfirmCollateralFactor Multiple of juror fees required to confirm a    */
-    function _setCourtConfig(
-        uint64 _currentTermId,
-        uint64 _fromTermId,
-        ERC20 _feeToken,
-        uint256[4] memory _fees, // _jurorFee, _heartbeatFee, _draftFee, _settleFee
-        uint64[4] memory _roundStateDurations,
-        uint16[2] memory _pcts, //_penaltyPct, _finalRoundReduction,
-        uint64[3] memory _roundParams, // _firstRoundJurorsNumber, _appealStepFactor, _maxRegularAppealRounds
-        uint256[2] memory _appealCollateralParams // _appealCollateralFactor, _appealConfirmCollateralFactor
-    )
-        internal
-    {
-        // If the current term is not zero, changes must be scheduled at least 2 terms in the future.
-        // This way we can ensure that disputes scheduled for the next term won't have their config changed.
-        require(_currentTermId == ZERO_TERM_ID || _fromTermId > _currentTermId + 1, ERROR_TOO_OLD_TERM);
-
-        // Make sure appeal and confirm-appeal collateral are greater than zero
-        require(_appealCollateralParams[0] > 0 && _appealCollateralParams[1] > 0, ERROR_ZERO_COLLATERAL_FACTOR);
-
-        // Make sure the given penalty pct is not greater than 100%
-        require(PctHelpers.isValid(_pcts[0]), ERROR_INVALID_PENALTY_PCT);
-
-        // Disputes must request at least one juror to be drafted initially
-        uint64 _firstRoundJurorsNumber = _roundParams[0];
-        require(_firstRoundJurorsNumber > 0, ERROR_BAD_INITIAL_JURORS);
-
-        // Prevent that further rounds have zero jurors
-        require(_roundParams[1] > 0, ERROR_BAD_APEAL_STEP_FACTOR);
-
-        // Make sure the max number of appeals allowed does not reach the limit
-        uint256 _maxRegularAppealRounds = _roundParams[2];
-        bool isMaxAppealRoundsValid = _maxRegularAppealRounds > 0 && _maxRegularAppealRounds <= MAX_REGULAR_APPEAL_ROUNDS_LIMIT;
-        require(isMaxAppealRoundsValid, ERROR_INVALID_MAX_APPEAL_ROUNDS);
-
-        // Make sure each round phase duration does not last longer than the limit
-        for (uint i = 0; i < _roundStateDurations.length; i++) {
-            require(_roundStateDurations[i] > 0 && _roundStateDurations[i] < MAX_ADJ_STATE_DURATION, ERROR_CONFIG_PERIOD);
-        }
-
-        // If there was a config change already scheduled, reset it (in that case we will overwrite last array item).
-        // Otherwise, schedule a new config.
-        if (configChangeTermId > _currentTermId) {
-            configIdByTerm[configChangeTermId] = 0;
-        } else {
-            courtConfigs.length++;
-        }
-
-        uint64 courtConfigId = uint64(courtConfigs.length - 1);
-        CourtConfig storage config = courtConfigs[courtConfigId];
-
-        config.fees = FeesConfig({
-            token: _feeToken,
-            jurorFee: _fees[0],
-            heartbeatFee: _fees[1],
-            draftFee: _fees[2],
-            settleFee: _fees[3]
-        });
-
-        config.disputes = DisputesConfig({
-            commitTerms: _roundStateDurations[0],
-            revealTerms: _roundStateDurations[1],
-            appealTerms: _roundStateDurations[2],
-            appealConfirmTerms: _roundStateDurations[3],
-            penaltyPct: _pcts[0],
-            finalRoundReduction: _pcts[1],
-            firstRoundJurorsNumber: _firstRoundJurorsNumber,
-            appealStepFactor: _roundParams[1],
-            maxRegularAppealRounds: _maxRegularAppealRounds,
-            appealCollateralFactor: _appealCollateralParams[0],
-            appealConfirmCollateralFactor: _appealCollateralParams[1]
-        });
-
-        configIdByTerm[_fromTermId] = courtConfigId;
-        configChangeTermId = _fromTermId;
-
-        emit NewCourtConfig(_fromTermId, courtConfigId);
-    }
-
-    /**
-=======
->>>>>>> 8c10aa28
     * @dev Internal function to execute a deposit of tokens from the msg.sender to the Court accounting contract
     * @param _token ERC20 token to execute a transfer from
     * @param _amount Amount of tokens to be transferred from the msg.sender to the Court accounting
@@ -1168,22 +933,14 @@
             uint256 jurorsNumber = jurorsRegistry.getTotalMinActiveBalanceMultiple(nextRound.startTerm, FINAL_ROUND_WEIGHT_PRECISION);
             nextRound.jurorsNumber = jurorsNumber.toUint64();
             // Calculate fees for the final round using the appeal start term of the current round
-<<<<<<< HEAD
-            (nextRound.feeToken, nextRound.jurorFees, nextRound.totalFees) = _getFinalRoundFees(config, nextRound.jurorsNumber);
-=======
-            (nextRound.feeToken, nextRound.jurorFees, nextRound.totalFees) = _getFinalRoundFees(config.fees, nextRound.nextRoundJurorsNumber);
->>>>>>> 8c10aa28
+            (nextRound.feeToken, nextRound.jurorFees, nextRound.totalFees) = _getFinalRoundFees(config.fees, nextRound.jurorsNumber);
         } else {
             // For a new regular rounds we need to draft jurors
             nextRound.newDisputeState = DisputeState.PreDraft;
             // The number of jurors will be the number of jurors of the current round multiplied by an appeal factor
             nextRound.jurorsNumber = _getNextRegularRoundJurorsNumber(_round, disputesConfig);
             // Calculate fees for the next regular round using the appeal start term of the current round
-<<<<<<< HEAD
-            (nextRound.feeToken, nextRound.jurorFees, nextRound.totalFees) = _getRegularRoundFees(config, nextRound.jurorsNumber);
-=======
-            (nextRound.feeToken, nextRound.jurorFees, nextRound.totalFees) = _getRegularRoundFees(config.fees, nextRound.nextRoundJurorsNumber);
->>>>>>> 8c10aa28
+            (nextRound.feeToken, nextRound.jurorFees, nextRound.totalFees) = _getRegularRoundFees(config.fees, nextRound.jurorsNumber);
         }
 
         // Calculate appeal collateral
@@ -1310,6 +1067,47 @@
     }
 
     /**
+    * @dev Internal function to check if a certain dispute exists, it reverts if it doesn't
+    * @param _disputeId Identification number of the dispute to be checked
+    */
+    function _checkDisputeExists(uint256 _disputeId) internal view {
+        require(_disputeId < disputes.length, ERROR_DISPUTE_DOES_NOT_EXIST);
+    }
+
+    /**
+    * @dev Internal function to check if a certain dispute round exists, it reverts if it doesn't
+    * @param _disputeId Identification number of the dispute to be checked
+    * @param _roundId Identification number of the dispute round to be checked
+    */
+    function _checkRoundExists(uint256 _disputeId, uint256 _roundId) internal view {
+        _checkDisputeExists(_disputeId);
+        require(_roundId < disputes[_disputeId].rounds.length, ERROR_ROUND_DOES_NOT_EXIST);
+    }
+
+    /**
+    * @dev Internal function to get the dispute round of a certain vote identification number
+    * @param _voteId Identification number of the vote querying the dispute round of
+    * @return dispute Dispute for the given vote
+    * @return roundId Identification number of the dispute round for the given vote
+    */
+    function _decodeVoteId(uint256 _voteId) internal view returns (Dispute storage dispute, uint256 roundId) {
+        uint256 disputeId = _voteId >> 128;
+        roundId = _voteId & 0xFFFFFFFFFFFFFFFFFFFFFFFFFFFFFFFF;
+        _checkRoundExists(disputeId, roundId);
+        dispute = disputes[disputeId];
+    }
+
+    /**
+    * @dev Internal function to get the identification number of the vote of a certain dispute round
+    * @param _disputeId Identification number of the dispute querying the vote id of
+    * @param _roundId Identification number of the dispute round querying the vote id of
+    * @return Identification number of the vote of the requested dispute round
+    */
+    function _getVoteId(uint256 _disputeId, uint256 _roundId) internal pure returns (uint256) {
+        return (_disputeId << 128) + _roundId;
+    }
+
+    /**
     * @dev Internal function to get fees information for regular rounds for a certain term. This function assumes Court term is up-to-date.
     * @param _config Court config to use in order to get fees
     * @param _jurorsNumber Number of jurors participating in the round being queried
@@ -1318,7 +1116,7 @@
     * @return totalFees Total amount of fees for a regular round at the given term
     */
     function _getRegularRoundFees(FeesConfig memory _config, uint64 _jurorsNumber) internal pure
-        returns (ERC20 feeToken, uint256 jurorFees, uint256 totalFees)
+    returns (ERC20 feeToken, uint256 jurorFees, uint256 totalFees)
     {
         feeToken = _config.token;
         // For regular rounds the fees for each juror is constant and given by the config of the round
@@ -1337,7 +1135,7 @@
     * @return totalFees Total amount of fees for a final round at the given term
     */
     function _getFinalRoundFees(FeesConfig memory _config, uint64 _jurorsNumber) internal pure
-        returns (ERC20 feeToken, uint256 jurorFees, uint256 totalFees)
+    returns (ERC20 feeToken, uint256 jurorFees, uint256 totalFees)
     {
         feeToken = _config.token;
         // For final rounds, the jurors number is computed as the number of times the registry's minimum active balance is held in the registry
@@ -1355,47 +1153,6 @@
     */
     function _isRegularRound(uint256 _roundId, Config memory _config) internal pure returns (bool) {
         return _roundId < _config.disputes.maxRegularAppealRounds;
-    }
-
-    /**
-    * @dev Internal function to check if a certain dispute exists, it reverts if it doesn't
-    * @param _disputeId Identification number of the dispute to be checked
-    */
-    function _checkDisputeExists(uint256 _disputeId) internal view {
-        require(_disputeId < disputes.length, ERROR_DISPUTE_DOES_NOT_EXIST);
-    }
-
-    /**
-    * @dev Internal function to check if a certain dispute round exists, it reverts if it doesn't
-    * @param _disputeId Identification number of the dispute to be checked
-    * @param _roundId Identification number of the dispute round to be checked
-    */
-    function _checkRoundExists(uint256 _disputeId, uint256 _roundId) internal view {
-        _checkDisputeExists(_disputeId);
-        require(_roundId < disputes[_disputeId].rounds.length, ERROR_ROUND_DOES_NOT_EXIST);
-    }
-
-    /**
-    * @dev Internal function to get the dispute round of a certain vote identification number
-    * @param _voteId Identification number of the vote querying the dispute round of
-    * @return dispute Dispute for the given vote
-    * @return roundId Identification number of the dispute round for the given vote
-    */
-    function _decodeVoteId(uint256 _voteId) internal view returns (Dispute storage dispute, uint256 roundId) {
-        uint256 disputeId = _voteId >> 128;
-        roundId = _voteId & 0xFFFFFFFFFFFFFFFFFFFFFFFFFFFFFFFF;
-        _checkRoundExists(disputeId, roundId);
-        dispute = disputes[disputeId];
-    }
-
-    /**
-    * @dev Internal function to get the identification number of the vote of a certain dispute round
-    * @param _disputeId Identification number of the dispute querying the vote id of
-    * @param _roundId Identification number of the dispute round querying the vote id of
-    * @return Identification number of the vote of the requested dispute round
-    */
-    function _getVoteId(uint256 _disputeId, uint256 _roundId) internal pure returns (uint256) {
-        return (_disputeId << 128) + _roundId;
     }
 
     /**
