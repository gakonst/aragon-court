pragma solidity ^0.5.8;

import "@aragon/os/contracts/common/SafeERC20.sol";
import "@aragon/os/contracts/lib/token/ERC20.sol";
import "@aragon/os/contracts/lib/math/SafeMath.sol";

import "./IJurorsRegistry.sol";
import "../lib/BytesHelpers.sol";
import "../lib/HexSumTree.sol";
import "../lib/PctHelpers.sol";
import "../lib/JurorsTreeSortition.sol";
import "../standards/ERC900.sol";
import "../standards/ApproveAndCall.sol";
import "../controller/Controlled.sol";
import "../controller/ControlledRecoverable.sol";


contract JurorsRegistry is ControlledRecoverable, IJurorsRegistry, ERC900, ApproveAndCallFallBack {
    using SafeERC20 for ERC20;
    using SafeMath for uint256;
    using PctHelpers for uint256;
    using BytesHelpers for bytes;
    using HexSumTree for HexSumTree.Tree;
    using JurorsTreeSortition for HexSumTree.Tree;

    string private constant ERROR_NOT_CONTRACT = "JR_NOT_CONTRACT";
    string private constant ERROR_INVALID_ZERO_AMOUNT = "JR_INVALID_ZERO_AMOUNT";
    string private constant ERROR_INVALID_ACTIVATION_AMOUNT = "JR_INVALID_ACTIVATION_AMOUNT";
    string private constant ERROR_INVALID_DEACTIVATION_AMOUNT = "JR_INVALID_DEACTIVATION_AMOUNT";
    string private constant ERROR_INVALID_LOCKED_AMOUNTS_LENGTH = "JR_INVALID_LOCKED_AMOUNTS_LEN";
    string private constant ERROR_INVALID_REWARDED_JURORS_LENGTH = "JR_INVALID_REWARDED_JURORS_LEN";
    string private constant ERROR_ACTIVE_BALANCE_BELOW_MIN = "JR_ACTIVE_BALANCE_BELOW_MIN";
    string private constant ERROR_NOT_ENOUGH_AVAILABLE_BALANCE = "JR_NOT_ENOUGH_AVAILABLE_BALANCE";
    string private constant ERROR_CANNOT_REDUCE_DEACTIVATION_REQUEST = "JR_CANT_REDUCE_DEACTIVATION_REQ";
    string private constant ERROR_TOKEN_TRANSFER_FAILED = "JR_TOKEN_TRANSFER_FAILED";
    string private constant ERROR_TOKEN_APPROVE_NOT_ALLOWED = "JR_TOKEN_APPROVE_NOT_ALLOWED";
    string private constant ERROR_BAD_TOTAL_ACTIVE_BALANCE_LIMIT = "JR_BAD_TOTAL_ACTIVE_BAL_LIMIT";
    string private constant ERROR_TOTAL_ACTIVE_BALANCE_EXCEEDED = "JR_TOTAL_ACTIVE_BALANCE_EXCEEDED";
    string private constant ERROR_WITHDRAWALS_LOCK = "JR_WITHDRAWALS_LOCK";

    // Address that will be used to burn juror tokens
    address internal constant BURN_ACCOUNT = address(0x000000000000000000000000000000000000dEaD);

    // Maximum number of sortition iterations allowed per draft call
    uint256 internal constant MAX_DRAFT_ITERATIONS = 10;

    /**
    * @dev Jurors have three kind of balances, these are:
    *      - active: tokens activated for the Court that can be locked in case the juror is drafted
    *      - locked: amount of active tokens that are locked for a draft
    *      - available: tokens that are not activated for the Court and can be withdrawn by the juror at any time
    *
    *      Due to a gas optimization for drafting, the "active" tokens are stored in a `HexSumTree`, while the others
    *      are stored in this contract as `lockedBalance` and `availableBalance` respectively. Given that the jurors'
    *      active balances cannot be affected during the current Court term, if jurors want to deactivate some of their
    *      active tokens, their balance will be updated for the following term, and they won't be allowed to
    *      withdraw them until the current term has ended.
    *
    *      Note that even though jurors balances are stored separately, all the balances are held by this contract.
    */
    struct Juror {
<<<<<<< HEAD
        uint256 id;                                 // Key in the jurors tree used for drafting
        uint256 lockedBalance;                      // Maximum amount of tokens that can be slashed based on the juror's drafts
        uint256 availableBalance;                   // Available tokens that can be withdrawn at any time
        DeactivationRequest deactivationRequest;    // Juror's pending deactivation request
=======
        uint256 id;                  // key in the jurors tree used for drafting
        uint256 lockedBalance;       // maximum amount of tokens that can be slashed based on the juror's drafts
        uint256 availableBalance;    // available tokens that can be withdrawn at any time
        DeactivationRequest deactivationRequest;
        uint64 withdrawalsLockTermId; // coherent jurors with final ruling in a final round will be locked for some time to prevent 51% attacks
>>>>>>> 24933a5c
    }

    /**
    * @dev Given that the jurors balances cannot be affected during a Court term, if jurors want to deactivate some
    *      of their tokens, the tree will always be updated for the following term, and they won't be able to
    *      withdraw the requested amount until the current term has finished. Thus, we need to keep track the term
    *      when a token deactivation was requested and its corresponding amount.
    */
    struct DeactivationRequest {
        uint256 amount;                             // Amount requested for deactivation
        uint64 availableTermId;                     // Term ID when jurors can withdraw their requested deactivation tokens
    }

    /**
    * @dev Internal struct to wrap all the params required to perform jurors drafting
    */
    struct DraftParams {
        bytes32 termRandomness;                     // Randomness seed to be used for the draft
        uint256 disputeId;                          // ID of the dispute being drafted
        uint64 termId;                              // Term ID of the dispute's draft term
        uint256 selectedJurors;                     // Number of jurors already selected for the draft
        uint256 batchRequestedJurors;               // Number of jurors to be selected in the given batch of the draft
        uint256 roundRequestedJurors;               // Total number of jurors requested to be drafted
        uint256 draftLockAmount;                    // Amount of tokens to be locked to each drafted juror
        uint256 iteration;                          // Sortition iteration number
    }

    // Maximum amount of total active balance that can be hold in the registry
    uint256 internal totalActiveBalanceLimit;

    // Juror ERC20 token
    ERC20 internal jurorsToken;

    // Mapping of juror data indexed by address
    mapping (address => Juror) internal jurorsByAddress;

    // Mapping of juror addresses indexed by id
    mapping (uint256 => address) internal jurorsAddressById;

    // Tree to store jurors active balance by term for the drafting process
    HexSumTree.Tree internal tree;

    event JurorDrafted(uint256 indexed disputeId, address juror);
    event JurorActivated(address indexed juror, uint64 fromTermId, uint256 amount);
    event JurorDeactivationRequested(address indexed juror, uint64 availableTermId, uint256 amount);
    event JurorDeactivationProcessed(address indexed juror, uint64 availableTermId, uint256 amount, uint64 processedTermId);
    event JurorDeactivationUpdated(address indexed juror, uint64 availableTermId, uint256 amount, uint64 updateTermId);
    event JurorAvailableBalanceChanged(address indexed juror, uint256 amount, bool positive);
    event JurorTokensCollected(address indexed juror, uint256 amount, uint64 termId);
    event TotalActiveBalanceLimitChanged(uint256 previousTotalActiveBalanceLimit, uint256 currentTotalActiveBalanceLimit);

    /**
    * @dev Constructor function
    * @param _controller Address of the controller
    * @param _jurorToken Address of the ERC20 token to be used as juror token for the registry
    * @param _totalActiveBalanceLimit Maximum amount of total active balance that can be hold in the registry
    */
    constructor(Controller _controller, ERC20 _jurorToken, uint256 _totalActiveBalanceLimit)
        ControlledRecoverable(_controller)
        public
    {
        // No need to explicitly call `Controlled` constructor since `ControlledRecoverable` is already doing it
        require(isContract(address(_jurorToken)), ERROR_NOT_CONTRACT);

        jurorsToken = _jurorToken;
        _setTotalActiveBalanceLimit(_totalActiveBalanceLimit);

        // First tree item is an empty juror
        tree.init();
        assert(tree.insert(0, 0) == 0);
    }

    /**
    * @notice Activate `_amount == 0 ? 'all available tokens' : @tokenAmount(self.token(), _amount)` for the next term
    * @param _amount Amount of juror tokens to be activated for the next term
    */
    function activate(uint256 _amount) external {
        uint64 termId = _ensureCurrentTerm();

        // Try to clean a previous deactivation request if any
        _processDeactivationRequest(msg.sender, termId);

        uint256 availableBalance = jurorsByAddress[msg.sender].availableBalance;
        uint256 amountToActivate = _amount == 0 ? availableBalance : _amount;
        require(amountToActivate > 0, ERROR_INVALID_ZERO_AMOUNT);
        require(amountToActivate <= availableBalance, ERROR_INVALID_ACTIVATION_AMOUNT);

        _activateTokens(msg.sender, termId, amountToActivate);
    }

    /**
    * @notice Deactivate `_amount == 0 ? 'all unlocked tokens' : @tokenAmount(self.token(), _amount)` for the next term
    * @param _amount Amount of juror tokens to be deactivated for the next term
    */
    function deactivate(uint256 _amount) external {
        uint64 termId = _ensureCurrentTerm();
        Juror storage juror = jurorsByAddress[msg.sender];
        uint256 unlockedActiveBalance = _lastUnlockedActiveBalanceOf(juror);
        uint256 amountToDeactivate = _amount == 0 ? unlockedActiveBalance : _amount;
        require(amountToDeactivate > 0, ERROR_INVALID_ZERO_AMOUNT);
        require(amountToDeactivate <= unlockedActiveBalance, ERROR_INVALID_DEACTIVATION_AMOUNT);

        // No need for SafeMath: we already checked values above
        uint256 futureActiveBalance = unlockedActiveBalance - amountToDeactivate;
        Config memory config = _getConfigAt(termId);
        require(futureActiveBalance == 0 || futureActiveBalance >= config.disputes.minActiveBalance, ERROR_INVALID_DEACTIVATION_AMOUNT);

        _createDeactivationRequest(msg.sender, amountToDeactivate);
    }

    /**
    * @notice Stake `@tokenAmount(self.token(), _amount)` for the sender to the Court
    * @param _amount Amount of tokens to be staked
    * @param _data Optional data that can be used to request the activation of the transferred tokens
    */
    function stake(uint256 _amount, bytes calldata _data) external {
        _stake(msg.sender, msg.sender, _amount, _data);
    }

    /**
    * @notice Stake `@tokenAmount(self.token(), _amount)` for `_to` to the Court
    * @param _to Address to stake an amount of tokens to
    * @param _amount Amount of tokens to be staked
    * @param _data Optional data that can be used to request the activation of the transferred tokens
    */
    function stakeFor(address _to, uint256 _amount, bytes calldata _data) external {
        _stake(msg.sender, _to, _amount, _data);
    }

    /**
    * @notice Unstake `@tokenAmount(self.token(), _amount)` for `_to` from the Court
    * @param _amount Amount of tokens to be unstaked
    * @param _data Optional data is never used by this function, only logged
    */
    function unstake(uint256 _amount, bytes calldata _data) external {
        _unstake(msg.sender, _amount, _data);
    }

    /**
    * @notice Assign `@tokenAmount(self.token(), _amount)` to the available balance of `_juror`
    * @param _juror Juror to add an amount of tokens to
    * @param _amount Amount of tokens to be added to the available balance of a juror
    */
    function assignTokens(address _juror, uint256 _amount) external onlyCourt {
        _updateAvailableBalanceOf(_juror, _amount, true);
    }

    /**
    * @notice Burn `@tokenAmount(self.token(), _amount)`
    * @param _amount Amount of tokens to be burned
    */
    function burnTokens(uint256 _amount) external onlyCourt {
        _updateAvailableBalanceOf(BURN_ACCOUNT, _amount, true);
    }

    /**
    * @notice Draft a set of jurors based on given requirements for a term id
    * @param _params Array containing draft requirements:
    *        0. bytes32 Term randomness
    *        1. uint256 Dispute id
    *        2. uint64  Current term id
    *        3. uint256 Number of seats already filled
    *        4. uint256 Number of seats left to be filled
    *        5. uint64  Number of jurors required for the draft
    *        6. uint16  Permyriad of the minimum active balance to be locked for the draft
    *
    * @return jurors List of jurors selected for the draft
    * @return length Size of the list of the draft result
    */
    function draft(uint256[7] calldata _params) external onlyCourt returns (address[] memory jurors, uint256 length) {
        uint256 batchRequestedJurors = _params[4];
        jurors = new address[](batchRequestedJurors);
        DraftParams memory draftParams = _buildDraftParams(_params);
        length = _draft(draftParams, jurors);
    }

    /**
    * @notice Slash a set of jurors based on their votes compared to the winning ruling. This function will unlock the
    *      corresponding locked balances of those jurors that are set to be slashed.
    * @param _termId Current term id
    * @param _jurors List of juror addresses to be slashed
    * @param _lockedAmounts List of amounts locked for each corresponding juror that will be either slashed or returned
    * @param _rewardedJurors List of booleans to tell whether a juror's active balance has to be slashed or not
    * @return Total amount of slashed tokens
    */
    function slashOrUnlock(uint64 _termId, address[] calldata _jurors, uint256[] calldata _lockedAmounts, bool[] calldata _rewardedJurors)
        external
        onlyCourt
        returns (uint256)
    {
        require(_jurors.length == _lockedAmounts.length, ERROR_INVALID_LOCKED_AMOUNTS_LENGTH);
        require(_jurors.length == _rewardedJurors.length, ERROR_INVALID_REWARDED_JURORS_LENGTH);

        uint64 nextTermId = _termId + 1;
        uint256 collectedTokens;

        for (uint256 i = 0; i < _jurors.length; i++) {
            uint256 lockedAmount = _lockedAmounts[i];
            Juror storage juror = jurorsByAddress[_jurors[i]];
            juror.lockedBalance = juror.lockedBalance.sub(lockedAmount);

            // Slash juror if requested. Note that there's no need to check if there was a deactivation
            // request since we're working with already locked balances.
            if (!_rewardedJurors[i]) {
                collectedTokens = collectedTokens.add(lockedAmount);
                tree.update(juror.id, nextTermId, lockedAmount, false);
            }
        }

        return collectedTokens;
    }

    /**
    * @notice Try to collect `@tokenAmount(self.token(), _amount)` from `_juror` for the term #`_termId + 1`.
    * @dev This function tries to decrease the active balance of a juror for the next term based on the requested
    *      amount. It can be seen as a way to early-slash a juror's active balance.
    * @param _juror Juror to collect the tokens from
    * @param _amount Amount of tokens to be collected from the given juror and for the requested term id
    * @param _termId Current term id
    * @return True if the juror has enough unlocked tokens to be collected for the requested term, false otherwise
    */
    function collectTokens(address _juror, uint256 _amount, uint64 _termId) external onlyCourt returns (bool) {
        if (_amount == 0) {
            return true;
        }

        uint64 nextTermId = _termId + 1;
        Juror storage juror = jurorsByAddress[_juror];
        uint256 unlockedActiveBalance = _lastUnlockedActiveBalanceOf(juror);
        uint256 nextTermDeactivationRequestAmount = _deactivationRequestedAmountForTerm(juror, nextTermId);

        // Check if the juror has enough unlocked tokens to collect the requested amount
        // Note that we're also considering the deactivation request if there is any
        uint256 totalUnlockedActiveBalance = unlockedActiveBalance.add(nextTermDeactivationRequestAmount);
        if (_amount > totalUnlockedActiveBalance) {
            return false;
        }

        // Check if the amount of active tokens is enough to collect the requested amount, otherwise reduce the requested deactivation amount of
        // the next term. Note that this behaviour is different to the one when drafting jurors since this function is called as a side effect
        // of a juror deliberately voting in a final round, while drafts occur randomly.
        if (_amount > unlockedActiveBalance) {
            // No need for SafeMath: amounts were already checked above
            uint256 amountToReduce = _amount - unlockedActiveBalance;
            _reduceDeactivationRequest(_juror, amountToReduce, _termId);
            tree.set(juror.id, nextTermId, 0);
        } else {
            tree.update(juror.id, nextTermId, _amount, false);
        }

        emit JurorTokensCollected(_juror, _amount, nextTermId);
        return true;
    }

    /**
    * @notice Set new limit of total active balance of juror tokens
    * @param _totalActiveBalanceLimit New limit of total active balance of juror tokens
    */
    function setTotalActiveBalanceLimit(uint256 _totalActiveBalanceLimit) external onlyConfigGovernor {
        _setTotalActiveBalanceLimit(_totalActiveBalanceLimit);
    }

    /**
    * @notice Lock `_juror`'s withdrawals until term #`_termId`
    * @dev This is intended for jurors who voted in a final round and were coherent with the final ruling, to prevent 51% attacks
    * @param _juror Address of the juror to be locked
    * @param _termId Term id which the juror will be locked until
    */
    function lockWithdrawals(address _juror, uint64 _termId) external onlyCourt {
        Juror storage juror = jurorsByAddress[_juror];
        juror.withdrawalsLockTermId = _termId;
    }

    /**
    * @dev ERC900 - Tell the address of the token used for staking
    * @return Address of the token used for staking
    */
    function token() external view returns (address) {
        return address(jurorsToken);
    }

    /**
    * @dev ERC900 - Tell if the current registry supports historic information or not
    * @return Always false
    */
    function supportsHistory() external pure returns (bool) {
        return false;
    }

    /**
    * @dev ERC900 - Tell the total amount of juror tokens held by the registry contract
    * @return Amount of juror tokens held by the registry contract
    */
    function totalStaked() external view returns (uint256) {
        return jurorsToken.balanceOf(address(this));
    }

    /**
    * @dev Tell the total amount of active juror tokens
    * @return Total amount of active juror tokens
    */
    function totalActiveBalance() external view returns (uint256) {
        return tree.getTotal();
    }

    /**
    * @dev Tell the total amount of active juror tokens at the given term id
    * @param _termId Term id querying the total active balance for
    * @return Total amount of active juror tokens at the given term id
    */
    function totalActiveBalanceAt(uint64 _termId) external view returns (uint256) {
        return _totalActiveBalanceAt(_termId);
    }

    /**
    * @dev Tell the active balance of a juror for a given term id
    * @param _juror Address of the juror querying the active balance of
    * @param _termId Term id querying the active balance for
    * @return Amount of active tokens for juror in the requested past term id
    */
    function activeBalanceOfAt(address _juror, uint64 _termId) external view returns (uint256) {
        return _activeBalanceOfAt(_juror, _termId);
    }

    /**
    * @dev Tell the maximum amount of total active balance that can be hold in the registry
    * @return Maximum amount of total active balance that can be hold in the registry
    */
    function totalJurorsActiveBalanceLimit() external view returns (uint256) {
        return totalActiveBalanceLimit;
    }

    /**
    * @dev Tell the identification number associated to a juror address
    * @param _juror Address of the juror querying the identification number of
    * @return Identification number associated to a juror address, zero in case it wasn't registered yet
    */
    function getJurorId(address _juror) external view returns (uint256) {
        return jurorsByAddress[_juror].id;
    }

    /**
    * @dev Tell the amount of active tokens of a juror at the last ensured term that are not locked due to ongoing disputes
    * @param _juror Address of the juror querying the unlocked balance of
    * @return Amount of active tokens of a juror that are not locked due to ongoing disputes
    */
    function unlockedActiveBalanceOf(address _juror) external view returns (uint256) {
        Juror storage juror = jurorsByAddress[_juror];
        return _currentUnlockedActiveBalanceOf(juror);
    }

    /**
    * @notice Get pending deactivation details for a juror
    * @param _juror Address of the juror whose info is requested
    * @return amount Amount to be deactivated
    * @return availableTermId Term in which the deactivated amount will be available
    */
<<<<<<< HEAD
    function getActiveBalanceInfoOfAt(address _juror, uint64 _termId, uint256 _precision) external view
        returns (uint256 activeBalance, uint256 minActiveBalanceMultiple)
    {
        activeBalance = _activeBalanceOfAt(_juror, _termId);

        // Note that jurors may not reach the minimum active balance since some might have been slashed. If that occurs,
        // these jurors cannot vote in the final round.
        if (activeBalance < minActiveBalance) {
            return (activeBalance, 0);
        }

        // Otherwise, return the times the active balance of the juror fits in the min active balance, multiplying
        // it by a round factor to ensure a better precision rounding.
        minActiveBalanceMultiple = _precision.mul(activeBalance) / minActiveBalance;
=======
    function getDeactivationRequest(address _juror) external view returns (uint256 amount, uint64 availableTermId) {
        DeactivationRequest storage request = jurorsByAddress[_juror].deactivationRequest;
        return (request.amount, request.availableTermId);
>>>>>>> 24933a5c
    }

    /**
    * @dev Callback of approveAndCall, allows staking directly with a transaction to the token contract.
    * @param _from Address making the transfer
    * @param _amount Amount of tokens to transfer
    * @param _token Address of the token
    * @param _data Optional data that can be used to request the activation of the transferred tokens
    */
    function receiveApproval(address _from, uint256 _amount, address _token, bytes calldata _data) external {
        require(msg.sender == _token && _token == address(jurorsToken), ERROR_TOKEN_APPROVE_NOT_ALLOWED);
        _stake(_from, _from, _amount, _data);
    }

    /**
    * @dev Tell the balance information of a juror
    * @param _juror Address of the juror querying the balance information of
    * @return active Amount of active tokens of a juror
    * @return available Amount of available tokens of a juror
    * @return locked Amount of active tokens that are locked due to ongoing disputes
    * @return pendingDeactivation Amount of active tokens that were requested for deactivation
    */
    function balanceOf(address _juror) public view returns (uint256 active, uint256 available, uint256 locked, uint256 pendingDeactivation) {
        Juror storage juror = jurorsByAddress[_juror];

        active = _existsJuror(juror) ? tree.getItem(juror.id) : 0;
        (available, locked, pendingDeactivation) = _getBalances(juror);
    }

    /**
    * @dev Tell the balance information of a juror, fecthing tree one at a given term
    * @param _juror Address of the juror querying the balance information of
    * @param _termId Term id querying the active balance for
    * @return active Amount of active tokens of a juror
    * @return available Amount of available tokens of a juror
    * @return locked Amount of active tokens that are locked due to ongoing disputes
    * @return pendingDeactivation Amount of active tokens that were requested for deactivation
    */
    function balanceOfAt(address _juror, uint64 _termId) public view
        returns (uint256 active, uint256 available, uint256 locked, uint256 pendingDeactivation)
    {
        Juror storage juror = jurorsByAddress[_juror];

        active = _existsJuror(juror) ? tree.getItemAt(juror.id, _termId) : 0;
        (available, locked, pendingDeactivation) = _getBalances(juror);
    }

    /**
    * @dev ERC900 - Tell the total amount of tokens of juror. This includes the active balance, the available
    *      balances, and the pending balance for deactivation. Note that we don't have to include the locked
    *      balances since these represent the amount of active tokens that are locked for drafts, i.e. these
    *      are included in the active balance of the juror.
    * @param _juror Address of the juror querying the total amount of tokens staked of
    * @return Total amount of tokens of a juror
    */
    function totalStakedFor(address _juror) public view returns (uint256) {
        (uint256 active, uint256 available, , uint256 pendingDeactivation) = balanceOf(_juror);
        return available.add(active).add(pendingDeactivation);
    }

    /**
    * @dev Internal function to activate a given amount of tokens for a juror.
    *      This function assumes that the given term is the current term and has already been ensured.
    * @param _juror Address of the juror to activate tokens
    * @param _termId Current term id
    * @param _amount Amount of juror tokens to be activated
    */
    function _activateTokens(address _juror, uint64 _termId, uint256 _amount) internal {
        uint64 nextTermId = _termId + 1;
        _checkTotalActiveBalance(nextTermId, _amount);
        Juror storage juror = jurorsByAddress[_juror];

        Config memory config = _getConfigAt(_termId);

        if (_existsJuror(juror)) {
            // Even though we are adding amounts, let's check the new active balance is greater than or equal to the
            // minimum active amount. Note that the juror might have been slashed.
            uint256 activeBalance = tree.getItem(juror.id);
            require(activeBalance.add(_amount) >= config.disputes.minActiveBalance, ERROR_ACTIVE_BALANCE_BELOW_MIN);
            tree.update(juror.id, nextTermId, _amount, true);
        } else {
            require(_amount >= config.disputes.minActiveBalance, ERROR_ACTIVE_BALANCE_BELOW_MIN);
            juror.id = tree.insert(nextTermId, _amount);
            jurorsAddressById[juror.id] = _juror;
        }

        _updateAvailableBalanceOf(_juror, _amount, false);
        emit JurorActivated(_juror, nextTermId, _amount);
    }

    /**
    * @dev Internal function to create a token deactivation request for a juror. Jurors will be allowed
    *      to process a deactivation request from the next term.
    * @param _juror Address of the juror to create a token deactivation request for
    * @param _amount Amount of juror tokens requested for deactivation
    */
    function _createDeactivationRequest(address _juror, uint256 _amount) internal {
        uint64 termId = _ensureCurrentTerm();

        // Try to clean a previous deactivation request if possible
        _processDeactivationRequest(_juror, termId);

        uint64 nextTermId = termId + 1;
        Juror storage juror = jurorsByAddress[_juror];
        DeactivationRequest storage request = juror.deactivationRequest;
        request.amount = request.amount.add(_amount);
        request.availableTermId = nextTermId;
        tree.update(juror.id, nextTermId, _amount, false);

        emit JurorDeactivationRequested(_juror, nextTermId, _amount);
    }

    /**
    * @dev Internal function to process a token deactivation requested by a juror. It will move the requested amount
    *      to the available balance of the juror if the term when the deactivation was requested has already finished.
    * @param _juror Address of the juror to process the deactivation request of
    * @param _termId Current term id
    */
    function _processDeactivationRequest(address _juror, uint64 _termId) internal {
        Juror storage juror = jurorsByAddress[_juror];
        DeactivationRequest storage request = juror.deactivationRequest;
        uint64 deactivationAvailableTermId = request.availableTermId;

        // If there is a deactivation request, ensure that the deactivation term has been reached
        if (deactivationAvailableTermId == uint64(0) || _termId < deactivationAvailableTermId) {
            return;
        }

        uint256 deactivationAmount = request.amount;
        // Note that we can use a zeroed term ID to denote void here since we are storing
        // the minimum allowed term to deactivate tokens which will always be at least 1.
        request.availableTermId = uint64(0);
        request.amount = 0;
        _updateAvailableBalanceOf(_juror, deactivationAmount, true);

        emit JurorDeactivationProcessed(_juror, deactivationAvailableTermId, deactivationAmount, _termId);
    }

    /**
    * @dev Internal function to reduce a token deactivation requested by a juror. It assumes the deactivation request
    *      cannot be processed for the given term yet.
    * @param _juror Address of the juror to reduce the deactivation request of
    * @param _amount Amount to be reduced from the current deactivation request
    * @param _termId Term id in which the deactivation request is being reduced
    */
    function _reduceDeactivationRequest(address _juror, uint256 _amount, uint64 _termId) internal {
        Juror storage juror = jurorsByAddress[_juror];
        DeactivationRequest storage request = juror.deactivationRequest;
        uint256 currentRequestAmount = request.amount;
        require(currentRequestAmount >= _amount, ERROR_CANNOT_REDUCE_DEACTIVATION_REQUEST);

        // No need for SafeMath: we already checked values above
        uint256 newRequestAmount = currentRequestAmount - _amount;
        request.amount = newRequestAmount;
        emit JurorDeactivationUpdated(_juror, request.availableTermId, newRequestAmount, _termId);
    }

    /**
    * @dev Internal function to stake an amount of tokens for a juror
    * @param _from Address sending the amount of tokens to be deposited
    * @param _juror Address of the juror to deposit the tokens to
    * @param _amount Amount of tokens to be deposited
    * @param _data Optional data that can be used to request the activation of the deposited tokens
    */
    function _stake(address _from, address _juror, uint256 _amount, bytes memory _data) internal {
        _deposit(_from, _juror, _amount, _data);
        emit Staked(_juror, _amount, totalStakedFor(_juror), _data);
    }

    /**
    * @dev Internal function to unstake an amount of tokens of a juror
    * @param _juror Address of the juror to to unstake the tokens of
    * @param _amount Amount of tokens to be unstaked
    * @param _data Optional data is never used by this function, only logged
    */
    function _unstake(address _juror, uint256 _amount, bytes memory _data) internal {
        _withdraw(_juror, _amount);
        emit Unstaked(_juror, _amount, totalStakedFor(_juror), _data);
    }

    /**
    * @dev Internal function to deposit an amount of available tokens for a juror
    * @param _from Address sending the amount of tokens to be deposited
    * @param _juror Address of the juror to deposit the tokens to
    * @param _amount Amount of tokens to be deposited (and optionally activated)
    * @param _data Optional data that can be used to request the activation of the deposited tokens
    */
    function _deposit(address _from, address _juror, uint256 _amount, bytes memory _data) internal {
        require(_amount > 0, ERROR_INVALID_ZERO_AMOUNT);
        _updateAvailableBalanceOf(_juror, _amount, true);

        // Activate tokens if it was requested and the address depositing tokens is the juror. Note that there's
        // no need to check the activation amount since we have just added it to the available balance of the juror.
        if (_from == _juror && _data.toBytes4() == JurorsRegistry(this).activate.selector) {
            uint64 termId = _ensureCurrentTerm();
            _activateTokens(_juror, termId, _amount);
        }

        require(jurorsToken.safeTransferFrom(_from, address(this), _amount), ERROR_TOKEN_TRANSFER_FAILED);
    }

    /**
    * @dev Internal function to withdraw an amount of available tokens from a juror
    * @param _juror Address of the juror to withdraw the tokens from
    * @param _amount Amount of available tokens to be withdrawn
    */
    function _withdraw(address _juror, uint256 _amount) internal {
        require(_amount > 0, ERROR_INVALID_ZERO_AMOUNT);

        // Try to process a deactivation request for the current term if there is one. Note that we don't need to ensure
        // the current term this time since deactivation requests always work with future terms, which means that if
        // the current term is outdated, it will never match the deactivation term id. We avoid ensuring the term here
        // to avoid forcing jurors to do that in order to withdraw their available balance.
        // Same applies to final round locks.
        uint64 lastEnsuredTermId = _getLastEnsuredTermId();

        // Check that juror's withdrawals are not locked (due to a final round)
        uint64 withdrawalsLockTermId = jurorsByAddress[_juror].withdrawalsLockTermId;
        require(withdrawalsLockTermId == 0 || withdrawalsLockTermId < lastEnsuredTermId, ERROR_WITHDRAWALS_LOCK);

        _processDeactivationRequest(_juror, lastEnsuredTermId);

        _updateAvailableBalanceOf(_juror, _amount, false);
        require(jurorsToken.safeTransfer(_juror, _amount), ERROR_TOKEN_TRANSFER_FAILED);
    }

    /**
    * @dev Internal function to update the available balance of a juror
    * @param _juror Juror to update the available balance of
    * @param _amount Amount of tokens to be added to or removed from the available balance of a juror
    * @param _positive True if the given amount should be added, or false to remove it from the available balance
    */
    function _updateAvailableBalanceOf(address _juror, uint256 _amount, bool _positive) internal {
        // We are not using a require here to avoid reverting in case any of the treasury maths reaches this point
        // with a zeroed amount value. Instead, we are doing this validation in the external entry points such as
        // stake, unstake, activate, deactivate, among others.
        if (_amount == 0) {
            return;
        }

        Juror storage juror = jurorsByAddress[_juror];
        if (_positive) {
            juror.availableBalance = juror.availableBalance.add(_amount);
        } else {
            require(_amount <= juror.availableBalance, ERROR_NOT_ENOUGH_AVAILABLE_BALANCE);
            // No need for SafeMath: we already checked values right above
            juror.availableBalance -= _amount;
        }
        emit JurorAvailableBalanceChanged(_juror, _amount, _positive);
    }

    /**
    * @dev Internal function to draft a set of jurors based on a given set of params
    * @param _params Params to be used for the jurors draft
    * @param _jurors List of unique jurors selected for the draft
    * @return Number of unique jurors selected for the draft. Note that this value may differ from the number of requested jurors
    */
    function _draft(DraftParams memory _params, address[] memory _jurors) internal returns (uint256) {
        uint256 length = 0;
        uint256 requestedJurors = _params.batchRequestedJurors;

        // Jurors returned by the tree multi-sortition may not have enough unlocked active balance to be drafted. Thus,
        // we compute several sortitions until all the requested jurors are selected. To guarantee a different set of
        // jurors on each sortition, the iteration number will be part of the random seed to be used in the sortition.
        // Note that we are capping the number of iterations to avoid an OOG error, which means that this function could
        // return less jurors than the requested number.

        for (_params.iteration = 0; length < requestedJurors && _params.iteration < MAX_DRAFT_ITERATIONS; _params.iteration++) {
            (uint256[] memory jurorIds, uint256[] memory activeBalances) = _treeSearch(_params);

            for (uint256 i = 0; i < jurorIds.length && length < requestedJurors; i++) {
                // We assume the selected jurors are registered in the registry, we are not checking their addresses exist
                address jurorAddress = jurorsAddressById[jurorIds[i]];
                Juror storage juror = jurorsByAddress[jurorAddress];

                // Compute new locked balance for a juror based on the penalty applied when being drafted
                uint256 newLockedBalance = juror.lockedBalance.add(_params.draftLockAmount);

                // Check if there is any deactivation requests for the next term. Drafts are always computed for the current term
                // but we have to make sure we are locking an amount that will exist in the next term.
                uint256 nextTermDeactivationRequestAmount = _deactivationRequestedAmountForTerm(juror, _params.termId + 1);

                // Check if juror has enough active tokens to lock the requested amount for the draft, skip it otherwise.
                // TODO: stack too deep
                //uint256 currentActiveBalance = activeBalances[i];
                if (activeBalances[i] >= newLockedBalance) {
                    // Check if the amount of active tokens for the next term is enough to lock the required amount for
                    // the draft. Otherwise, reduce the requested deactivation amount of the next term.
                    // Next term deactivation amount should always be less than current active balance, but we make sure using SafeMath
                    uint256 nextTermActiveBalance = activeBalances[i].sub(nextTermDeactivationRequestAmount);
                    if (nextTermActiveBalance < newLockedBalance) {
                        _reduceDeactivationRequest(jurorAddress, newLockedBalance - nextTermActiveBalance, _draftParams.termId);
                    }
                    juror.lockedBalance = newLockedBalance;
                    _jurors[length++] = jurorAddress;
                    emit JurorDrafted(_params.disputeId, jurorAddress);
                }
            }
        }

        return length;
    }

    /**
    * @dev Internal function to set new limit of total active balance of juror tokens
    * @param _totalActiveBalanceLimit New limit of total active balance of juror tokens
    */
    function _setTotalActiveBalanceLimit(uint256 _totalActiveBalanceLimit) internal {
        require(_totalActiveBalanceLimit > 0, ERROR_BAD_TOTAL_ACTIVE_BALANCE_LIMIT);
        emit TotalActiveBalanceLimitChanged(totalActiveBalanceLimit, _totalActiveBalanceLimit);
        totalActiveBalanceLimit = _totalActiveBalanceLimit;
    }

    /**
    * @dev Tell the active balance of a juror for a given term id
    * @param _juror Address of the juror querying the active balance of
    * @param _termId Term id querying the active balance for
    * @return Amount of active tokens for juror in the requested past term id
    */
    function _activeBalanceOfAt(address _juror, uint64 _termId) internal view returns (uint256) {
        Juror storage juror = jurorsByAddress[_juror];
        return _existsJuror(juror) ? tree.getItemAt(juror.id, _termId) : 0;
    }

    /**
    * @dev Internal function to get the amount of active tokens of a juror that are not locked due to ongoing disputes
    *      It will use the last value, that might be in a future term
    * @param _juror Juror querying the unlocked active balance of
    * @return Amount of active tokens of a juror that are not locked due to ongoing disputes
    */
    function _lastUnlockedActiveBalanceOf(Juror storage _juror) internal view returns (uint256) {
        return _existsJuror(_juror) ? tree.getItem(_juror.id).sub(_juror.lockedBalance) : 0;
    }

    /**
    * @dev Internal function to get the amount of active tokens at the last ensured term of a juror that are not locked due to ongoing disputes
    * @param _juror Juror querying the unlocked active balance of
    * @return Amount of active tokens of a juror that are not locked due to ongoing disputes
    */
    function _currentUnlockedActiveBalanceOf(Juror storage _juror) internal view returns (uint256) {
        uint64 lastEnsuredTermId = _getLastEnsuredTermId();
        return _existsJuror(_juror) ? tree.getItemAt(_juror.id, lastEnsuredTermId).sub(_juror.lockedBalance) : 0;
    }

    /**
    * @dev Internal function to check if a juror was already registered
    * @param _juror Juror to be checked
    * @return True if the given juror was already registered, false otherwise
    */
    function _existsJuror(Juror storage _juror) internal view returns (bool) {
        return _juror.id != 0;
    }

    /**
    * @dev Internal function to get the amount of a deactivation request for a given term id
    * @param _juror Juror to query the deactivation request amount of
    * @param _termId Term id of the deactivation request to be queried
    * @return Amount of the deactivation request for the given term, 0 otherwise
    */
    function _deactivationRequestedAmountForTerm(Juror storage _juror, uint64 _termId) internal view returns (uint256) {
        DeactivationRequest storage request = _juror.deactivationRequest;
        return request.availableTermId == _termId ? request.amount : 0;
    }

    /**
    * @dev Internal function to tell the total amount of active juror tokens at the given term id
    * @param _termId Term id querying the total active balance for
    * @return Total amount of active juror tokens at the given term id
    */
    function _totalActiveBalanceAt(uint64 _termId) internal view returns (uint256) {
        // This function will return always the same values, the only difference remains on gas costs. In case we look for a
        // recent term, in this case current or future ones, we perform a backwards linear search from the last checkpoint.
        // Otherwise, a binary search is computed.
        bool recent = _termId >= _getLastEnsuredTermId();
        return recent ? tree.getRecentTotalAt(_termId) : tree.getTotalAt(_termId);
    }

    /**
    * @dev Internal function to check if its possible to add a given new amount to the registry or not
    * @param _termId Term id when the new amount will be added
    * @param _amount Amount of tokens willing to be added to the registry
    */
    function _checkTotalActiveBalance(uint64 _termId, uint256 _amount) internal view {
        uint256 currentTotalActiveBalance = _totalActiveBalanceAt(_termId);
        uint256 newTotalActiveBalance = currentTotalActiveBalance.add(_amount);
        require(newTotalActiveBalance <= totalActiveBalanceLimit, ERROR_TOTAL_ACTIVE_BALANCE_EXCEEDED);
    }

    /**
    * @dev Tell the local balance information of a juror (that is not on the tree)
    * @param _juror Address of the juror querying the balance information of
    * @return available Amount of available tokens of a juror
    * @return locked Amount of active tokens that are locked due to ongoing disputes
    * @return pendingDeactivation Amount of active tokens that were requested for deactivation
    */
    function _getBalances(Juror storage _juror) internal view returns (uint256 available, uint256 locked, uint256 pendingDeactivation) {
        available = _juror.availableBalance;
        locked = _juror.lockedBalance;
        pendingDeactivation = _juror.deactivationRequest.amount;
    }

    /**
    * @dev Internal function to search jurors in the tree based on certain search restrictions
    * @param _params Draft params to be used for the jurors search
    * @return ids List of juror ids obtained based on the requested search
    * @return activeBalances List of active balances for each juror obtained based on the requested search
    */
    function _treeSearch(DraftParams memory _params) internal view returns (uint256[] memory ids, uint256[] memory activeBalances) {
        (ids, activeBalances) = tree.batchedRandomSearch(
            _params.termRandomness,
            _params.disputeId,
            _params.termId,
            _params.selectedJurors,
            _params.batchRequestedJurors,
            _params.roundRequestedJurors,
            _params.iteration
        );
    }

    /**
    * @dev Private function to parse a certain set given of draft params
    * @param _params Array containing draft requirements:
    *        0. bytes32 Term randomness
    *        1. uint256 Dispute id
    *        2. uint64  Current term id
    *        3. uint256 Number of seats already filled
    *        4. uint256 Number of seats left to be filled
    *        5. uint64  Number of jurors required for the draft
    *        6. uint16  Permyriad of the minimum active balance to be locked for the draft
    *
    * @return Draft params object parsed
    */
    function _buildDraftParams(uint256[7] memory _params) private view returns (DraftParams memory) {
        uint64 termId = uint64(_params[2]);
        Config memory config = _getConfigAt(termId);

        return DraftParams({
            termRandomness: bytes32(_params[0]),
            disputeId: _params[1],
            termId: termId,
            selectedJurors: _params[3],
            batchRequestedJurors: _params[4],
            roundRequestedJurors: _params[5],
            draftLockAmount: config.disputes.minActiveBalance.pct(uint16(_params[6])),
            iteration: 0
        });
    }
}<|MERGE_RESOLUTION|>--- conflicted
+++ resolved
@@ -59,18 +59,11 @@
     *      Note that even though jurors balances are stored separately, all the balances are held by this contract.
     */
     struct Juror {
-<<<<<<< HEAD
         uint256 id;                                 // Key in the jurors tree used for drafting
         uint256 lockedBalance;                      // Maximum amount of tokens that can be slashed based on the juror's drafts
         uint256 availableBalance;                   // Available tokens that can be withdrawn at any time
+        uint64 withdrawalsLockTermId;               // coherent jurors with final ruling in a final round will be locked for some time to prevent 51% attacks
         DeactivationRequest deactivationRequest;    // Juror's pending deactivation request
-=======
-        uint256 id;                  // key in the jurors tree used for drafting
-        uint256 lockedBalance;       // maximum amount of tokens that can be slashed based on the juror's drafts
-        uint256 availableBalance;    // available tokens that can be withdrawn at any time
-        DeactivationRequest deactivationRequest;
-        uint64 withdrawalsLockTermId; // coherent jurors with final ruling in a final round will be locked for some time to prevent 51% attacks
->>>>>>> 24933a5c
     }
 
     /**
@@ -428,26 +421,9 @@
     * @return amount Amount to be deactivated
     * @return availableTermId Term in which the deactivated amount will be available
     */
-<<<<<<< HEAD
-    function getActiveBalanceInfoOfAt(address _juror, uint64 _termId, uint256 _precision) external view
-        returns (uint256 activeBalance, uint256 minActiveBalanceMultiple)
-    {
-        activeBalance = _activeBalanceOfAt(_juror, _termId);
-
-        // Note that jurors may not reach the minimum active balance since some might have been slashed. If that occurs,
-        // these jurors cannot vote in the final round.
-        if (activeBalance < minActiveBalance) {
-            return (activeBalance, 0);
-        }
-
-        // Otherwise, return the times the active balance of the juror fits in the min active balance, multiplying
-        // it by a round factor to ensure a better precision rounding.
-        minActiveBalanceMultiple = _precision.mul(activeBalance) / minActiveBalance;
-=======
     function getDeactivationRequest(address _juror) external view returns (uint256 amount, uint64 availableTermId) {
         DeactivationRequest storage request = jurorsByAddress[_juror].deactivationRequest;
         return (request.amount, request.availableTermId);
->>>>>>> 24933a5c
     }
 
     /**
@@ -739,8 +715,10 @@
                     // Next term deactivation amount should always be less than current active balance, but we make sure using SafeMath
                     uint256 nextTermActiveBalance = activeBalances[i].sub(nextTermDeactivationRequestAmount);
                     if (nextTermActiveBalance < newLockedBalance) {
-                        _reduceDeactivationRequest(jurorAddress, newLockedBalance - nextTermActiveBalance, _draftParams.termId);
+                        _reduceDeactivationRequest(jurorAddress, newLockedBalance - nextTermActiveBalance, _params.termId);
                     }
+
+                    // Update the current active locked balance of the juror
                     juror.lockedBalance = newLockedBalance;
                     _jurors[length++] = jurorAddress;
                     emit JurorDrafted(_params.disputeId, jurorAddress);
