pragma solidity ^0.5.8;

import "@aragon/os/contracts/lib/math/SafeMath.sol";

import "./ICRVoting.sol";
import "./ICRVotingOwner.sol";
import "../controller/Controlled.sol";


contract CRVoting is Controlled, ICRVoting {
    using SafeMath for uint256;

    string private constant ERROR_NOT_OWNER = "CRV_SENDER_NOT_OWNER";
    string private constant ERROR_OWNER_NOT_CONTRACT = "CRV_OWNER_NOT_CONTRACT";
    string private constant ERROR_COMMIT_DENIED_BY_OWNER = "CRV_COMMIT_DENIED_BY_OWNER";
    string private constant ERROR_REVEAL_DENIED_BY_OWNER = "CRV_REVEAL_DENIED_BY_OWNER";
    string private constant ERROR_VOTE_ALREADY_EXISTS = "CRV_VOTE_ALREADY_EXISTS";
    string private constant ERROR_VOTE_DOES_NOT_EXIST = "CRV_VOTE_DOES_NOT_EXIST";
    string private constant ERROR_VOTE_ALREADY_COMMITTED = "CRV_VOTE_ALREADY_COMMITTED";
    string private constant ERROR_VOTE_ALREADY_REVEALED = "CRV_VOTE_ALREADY_REVEALED";
    string private constant ERROR_INVALID_OUTCOME = "CRV_INVALID_OUTCOME";
    string private constant ERROR_INVALID_OUTCOMES_AMOUNT = "CRV_INVALID_OUTCOMES_AMOUNT";
    string private constant ERROR_INVALID_COMMITMENT_SALT = "CRV_INVALID_COMMITMENT_SALT";

    // Outcome nr. 0 is used to denote a missing vote (default)
    uint8 internal constant OUTCOME_MISSING = uint8(0);
    // Outcome nr. 1 is used to denote a leaked vote
    uint8 internal constant OUTCOME_LEAKED = uint8(1);
    // Outcome nr. 2 is used to denote a refused vote
    uint8 internal constant OUTCOME_REFUSED = uint8(2);
    // Besides the options listed above, every vote instance must provide at least 2 outcomes
    uint8 internal constant MIN_POSSIBLE_OUTCOMES = uint8(2);
    // Max number of outcomes excluding the default ones
    uint8 internal constant MAX_POSSIBLE_OUTCOMES = uint8(-1) - OUTCOME_REFUSED;

    struct CastVote {
        bytes32 commitment;     // hash of the outcome casted by the voter
        uint8 outcome;          // outcome submitted by the voter
    }

    struct Vote {
        uint8 winningOutcome;                       // outcome winner of a vote instance
        uint8 maxAllowedOutcome;                    // highest outcome allowed for the vote instance
        mapping (address => CastVote) votes;        // mapping of voters addresses to their casted votes
        mapping (uint8 => uint256) outcomesTally;   // tally for each of the possible outcomes
    }

    // Vote records indexed by their ID
    mapping (uint256 => Vote) internal voteRecords;

    event VotingCreated(uint256 indexed voteId, uint8 possibleOutcomes);
    event VoteCommitted(uint256 indexed voteId, address indexed voter, bytes32 commitment);
    event VoteRevealed(uint256 indexed voteId, address indexed voter, uint8 outcome);
    event VoteLeaked(uint256 indexed voteId, address indexed voter, uint8 outcome, address leaker);

    modifier onlyOwner {
        ICRVotingOwner owner = _votingOwner();
        require(msg.sender == address(owner), ERROR_NOT_OWNER);
        _;
    }

    modifier voteExists(uint256 _voteId) {
        Vote storage vote = voteRecords[_voteId];
        require(_existsVote(vote), ERROR_VOTE_DOES_NOT_EXIST);
        _;
    }

    /**
    * @dev Constructor function
    * @param _controller Address of the controller
    */
    constructor(Controller _controller) Controlled(_controller) public {
        // solium-disable-previous-line no-empty-blocks
    }

    /**
    * @notice Create a new vote instance with ID #`_voteId` and `_possibleOutcomes` possible outcomes
    * @dev This function can only be called by the CRVoting owner
    * @param _voteId ID of the new vote instance to be created
    * @param _possibleOutcomes Number of possible outcomes for the new vote instance to be created
    */
    function create(uint256 _voteId, uint8 _possibleOutcomes) external onlyOwner {
        require(_possibleOutcomes >= MIN_POSSIBLE_OUTCOMES && _possibleOutcomes <= MAX_POSSIBLE_OUTCOMES, ERROR_INVALID_OUTCOMES_AMOUNT);

        Vote storage vote = voteRecords[_voteId];
        require(!_existsVote(vote), ERROR_VOTE_ALREADY_EXISTS);

        // No need for SafeMath: we already checked the number of outcomes above
        vote.maxAllowedOutcome = OUTCOME_REFUSED + _possibleOutcomes;
        emit VotingCreated(_voteId, _possibleOutcomes);
    }

    /**
    * @notice Commit a vote for vote #`_voteId`
    * @param _voteId ID of the vote instance to commit a vote to
    * @param _commitment Encrypted outcome to be stored for future reveal
    */
    function commit(uint256 _voteId, bytes32 _commitment) external voteExists(_voteId) {
        CastVote storage castVote = voteRecords[_voteId].votes[msg.sender];
        require(castVote.commitment == bytes32(0), ERROR_VOTE_ALREADY_COMMITTED);

        _ensureTermAndVoterWeightToCommit(_voteId, msg.sender);

        castVote.commitment = _commitment;
        emit VoteCommitted(_voteId, msg.sender, _commitment);
    }

    /**
    * @notice Leak `_outcome` vote of `_voter` for vote #`_voteId`
    * @param _voteId ID of the vote instance to leak a vote of
    * @param _voter Address of the voter to leak a vote of
    * @param _outcome Outcome leaked for the voter
    * @param _salt Salt to decrypt and validate the committed vote of the voter
    */
    function leak(uint256 _voteId, address _voter, uint8 _outcome, bytes32 _salt) external voteExists(_voteId) {
        CastVote storage castVote = voteRecords[_voteId].votes[_voter];
        _ensureCanReveal(castVote, _outcome, _salt);

        // There's no need to check voter weight, as this was done on commit
        owner.ensureTermToLeak(_voteId);

        // There is no need to check if an outcome is valid if it was leaked.
        // Additionally, leaked votes are not considered for the tally.
        castVote.outcome = OUTCOME_LEAKED;
        emit VoteLeaked(_voteId, _voter, _outcome, msg.sender);
    }

    /**
    * @notice Reveal `_outcome` vote of `_voter` for vote #`_voteId`
    * @param _voteId ID of the vote instance to reveal a vote of
    * @param _outcome Outcome revealed by the voter
    * @param _salt Salt to decrypt and validate the committed vote of the voter
    */
    function reveal(uint256 _voteId, uint8 _outcome, bytes32 _salt) external voteExists(_voteId) {
        Vote storage vote = voteRecords[_voteId];
        CastVote storage castVote = vote.votes[msg.sender];
        _ensureCanReveal(castVote, _outcome, _salt);
        require(_isValidOutcome(vote, _outcome), ERROR_INVALID_OUTCOME);

        uint256 weight = _ensureTermAndGetVoterWeightToReveal(_voteId, msg.sender);

        castVote.outcome = _outcome;
        _updateTally(vote, _outcome, weight);
        emit VoteRevealed(_voteId, msg.sender, _outcome);
    }

    /**
    * @dev Get the maximum allowed outcome for a given vote instance
    * @param _voteId ID of the vote instance querying the max allowed outcome of
    * @return Max allowed outcome for the given vote instance
    */
    function getMaxAllowedOutcome(uint256 _voteId) external voteExists(_voteId) view returns (uint8) {
        Vote storage vote = voteRecords[_voteId];
        return vote.maxAllowedOutcome;
    }

    /**
    * @dev Get the winning outcome of a vote instance. If the winning outcome is missing, which means no one voted in
    *      the given vote instance, it will be considered refused.
    * @param _voteId ID of the vote instance querying the winning outcome of
    * @return Winning outcome of the given vote instance or refused in case it's missing
    */
    function getWinningOutcome(uint256 _voteId) external voteExists(_voteId) view returns (uint8) {
        Vote storage vote = voteRecords[_voteId];
        uint8 winningOutcome = vote.winningOutcome;
        return winningOutcome == OUTCOME_MISSING ? OUTCOME_REFUSED : winningOutcome;
    }

    /**
    * @dev Get the tally of an outcome for a certain vote instance
    * @param _voteId ID of the vote instance querying the tally of
    * @param _outcome Outcome querying the tally of
    * @return Tally of the outcome being queried for the given vote instance
    */
    function getOutcomeTally(uint256 _voteId, uint8 _outcome) external voteExists(_voteId) view returns (uint256) {
        Vote storage vote = voteRecords[_voteId];
        return vote.outcomesTally[_outcome];
    }

    /**
    * @dev Tell whether an outcome is valid for a given vote instance or not. Missing and leaked outcomes are not considered
    *      valid. The only valid outcomes are refused or any of the custom outcomes of the given vote instance.
    * @param _voteId ID of the vote instance to check the outcome of
    * @param _outcome Outcome to check if valid or not
    * @return True if the given outcome is valid for the requested vote instance, false otherwise.
    */
    function isValidOutcome(uint256 _voteId, uint8 _outcome) external voteExists(_voteId) view returns (bool) {
        Vote storage vote = voteRecords[_voteId];
        return _isValidOutcome(vote, _outcome);
    }

    /**
    * @dev Get the outcome voted by a voter for a certain vote instance
    * @param _voteId ID of the vote instance querying the outcome of
    * @param _voter Address of the voter querying the outcome of
    * @return Outcome of the voter for the given vote instance
    */
    function getVoterOutcome(uint256 _voteId, address _voter) external voteExists(_voteId) view returns (uint8) {
        Vote storage vote = voteRecords[_voteId];
        return vote.votes[_voter].outcome;
    }

    /**
    * @dev Tell whether a voter voted in favor of a certain outcome in a vote instance or not.
    * @param _voteId ID of the vote instance to query if a voter voted in favor of a certain outcome
    * @param _outcome Outcome to query if the given voter voted in favor of
    * @param _voter Address of the voter to query if voted in favor of the given outcome
    * @return True if the given voter voted in favor of the given outcome, false otherwise
    */
    function hasVotedInFavorOf(uint256 _voteId, uint8 _outcome, address _voter) external voteExists(_voteId) view returns (bool) {
        Vote storage vote = voteRecords[_voteId];
        return vote.votes[_voter].outcome == _outcome;
    }

    /**
    * @dev Filter a list of voters based on whether they voted in favor of a certain outcome in a vote instance or not.
    *      Note that if there was no winning outcome, it means that no one voted, then all voters will be considered
    *      voting against any of the given outcomes.
    * @param _voteId ID of the vote instance to be checked
    * @param _outcome Outcome to filter the list of voters of
    * @param _voters List of addresses of the voters to be filtered
    * @return List of results to tell whether a voter voted in favor of the given outcome or not
    */
    function getVotersInFavorOf(uint256 _voteId, uint8 _outcome, address[] calldata _voters) external voteExists(_voteId) view
        returns (bool[] memory)
    {
        Vote storage vote = voteRecords[_voteId];
        bool[] memory votersInFavor = new bool[](_voters.length);

        // If there was a winning outcome, filter those voters that voted in favor of the given outcome.
        for (uint256 i = 0; i < _voters.length; i++) {
            votersInFavor[i] = _outcome == vote.votes[_voters[i]].outcome;
        }
        return votersInFavor;
    }

    /**
    * @dev Encrypt a vote outcome using a given salt
    * @param _outcome Outcome to be encrypted
    * @param _salt Encryption salt
    * @return Encrypted outcome
    */
    function encryptVote(uint8 _outcome, bytes32 _salt) public pure returns (bytes32) {
        return keccak256(abi.encodePacked(_outcome, _salt));
    }

    /**
    * @dev Internal function to fetch and ensure the weight of voter willing to commit a vote for a given vote instance
    * @param _voteId ID of the vote instance to check the voter's weight of
    * @param _voter Address of the voter willing to commit a vote
    * @return Weight of the voter willing to commit a vote
    */
<<<<<<< HEAD
    function _ensureVoterWeightToCommit(uint256 _voteId, address _voter) internal returns (uint256) {
        ICRVotingOwner owner = _votingOwner();
        uint256 weight = uint256(owner.getVoterWeightToCommit(_voteId, _voter));
=======
    function _ensureTermAndVoterWeightToCommit(uint256 _voteId, address _voter) internal returns (uint256) {
        uint256 weight = uint256(owner.ensureTermAndGetVoterWeightToCommit(_voteId, _voter));
>>>>>>> 40a6353b
        require(weight > 0, ERROR_COMMIT_DENIED_BY_OWNER);
        return weight;
    }

    /**
    * @dev Internal function to fetch the weight of voter willing to reveal a vote for a given vote instance and ensure its term
    * @param _voteId ID of the vote instance to check the voter's weight of
    * @param _voter Address of the voter willing to reveal a vote
    * @return Weight of the voter willing to reveal a vote
    */
<<<<<<< HEAD
    function _ensureVoterWeightToReveal(uint256 _voteId, address _voter) internal returns (uint256) {
        ICRVotingOwner owner = _votingOwner();
        uint256 weight = uint256(owner.getVoterWeightToReveal(_voteId, _voter));
        require(weight > 0, ERROR_REVEAL_DENIED_BY_OWNER);
        return weight;
=======
    function _ensureTermAndGetVoterWeightToReveal(uint256 _voteId, address _voter) internal returns (uint256) {
        // There's no need to check voter weight, as this was done on commit
        return uint256(owner.ensureTermAndGetVoterWeightToReveal(_voteId, _voter));
>>>>>>> 40a6353b
    }

    /**
    * @dev Internal function to check if a vote can be revealed for the given outcome and salt
    * @param _castVote Cast vote to be revealed
    * @param _outcome Outcome of the cast vote to be proved
    * @param _salt Salt to decrypt and validate the provided outcome for a cast vote
    */
    function _ensureCanReveal(CastVote storage _castVote, uint8 _outcome, bytes32 _salt) internal view {
        require(_castVote.outcome == OUTCOME_MISSING, ERROR_VOTE_ALREADY_REVEALED);
        require(_castVote.commitment == encryptVote(_outcome, _salt), ERROR_INVALID_COMMITMENT_SALT);
    }

    /**
    * @dev Internal function to tell whether a certain outcome is valid for a given vote instance or not. Note that
    *      the missing and leaked outcomes are not considered valid. The only outcomes considered valid are refused
    *      or any of the possible outcomes of the given vote instance. This function assumes the given vote exists.
    * @param _vote Vote instance to check the outcome of
    * @param _outcome Outcome to check if valid or not
    * @return True if the given outcome is valid for the requested vote instance, false otherwise.
    */
    function _isValidOutcome(Vote storage _vote, uint8 _outcome) internal view returns (bool) {
        return _outcome >= OUTCOME_REFUSED && _outcome <= _vote.maxAllowedOutcome;
    }

    /**
    * @dev Internal function to check if a vote instance was already created
    * @param _vote Vote instance to be checked
    * @return True if the given vote instance was already created, false otherwise
    */
    function _existsVote(Vote storage _vote) internal view returns (bool) {
        return _vote.maxAllowedOutcome != OUTCOME_MISSING;
    }

    /**
    * @dev Private function to update the tally of a given vote instance based on a new weight in favor of an outcome.
    *      This function assumes the vote instance exists.
    * @param _vote Vote instance to update the tally of
    * @param _outcome Outcome of the vote instance to update the tally of
    * @param _weight Weight to be added to the given outcome of the vote instance
    */
    function _updateTally(Vote storage _vote, uint8 _outcome, uint256 _weight) private {
        // Check if the given outcome is valid. Missing and leaked votes are ignored for the tally.
        if (!_isValidOutcome(_vote, _outcome)) {
            return;
        }

        uint256 newOutcomeTally = _vote.outcomesTally[_outcome].add(_weight);
        _vote.outcomesTally[_outcome] = newOutcomeTally;

        // Update the winning outcome only if its support was passed or if the given outcome represents a lowest
        // option than the winning outcome in case of a tie
        uint8 winningOutcome = _vote.winningOutcome;
        uint256 winningOutcomeTally = _vote.outcomesTally[winningOutcome];
        if (newOutcomeTally > winningOutcomeTally || (newOutcomeTally == winningOutcomeTally && _outcome < winningOutcome)) {
            _vote.winningOutcome = _outcome;
        }
    }
}<|MERGE_RESOLUTION|>--- conflicted
+++ resolved
@@ -250,14 +250,9 @@
     * @param _voter Address of the voter willing to commit a vote
     * @return Weight of the voter willing to commit a vote
     */
-<<<<<<< HEAD
-    function _ensureVoterWeightToCommit(uint256 _voteId, address _voter) internal returns (uint256) {
+    function _ensureTermAndVoterWeightToCommit(uint256 _voteId, address _voter) internal returns (uint256) {
         ICRVotingOwner owner = _votingOwner();
-        uint256 weight = uint256(owner.getVoterWeightToCommit(_voteId, _voter));
-=======
-    function _ensureTermAndVoterWeightToCommit(uint256 _voteId, address _voter) internal returns (uint256) {
         uint256 weight = uint256(owner.ensureTermAndGetVoterWeightToCommit(_voteId, _voter));
->>>>>>> 40a6353b
         require(weight > 0, ERROR_COMMIT_DENIED_BY_OWNER);
         return weight;
     }
@@ -268,17 +263,10 @@
     * @param _voter Address of the voter willing to reveal a vote
     * @return Weight of the voter willing to reveal a vote
     */
-<<<<<<< HEAD
-    function _ensureVoterWeightToReveal(uint256 _voteId, address _voter) internal returns (uint256) {
-        ICRVotingOwner owner = _votingOwner();
-        uint256 weight = uint256(owner.getVoterWeightToReveal(_voteId, _voter));
-        require(weight > 0, ERROR_REVEAL_DENIED_BY_OWNER);
-        return weight;
-=======
     function _ensureTermAndGetVoterWeightToReveal(uint256 _voteId, address _voter) internal returns (uint256) {
         // There's no need to check voter weight, as this was done on commit
+        ICRVotingOwner owner = _votingOwner();
         return uint256(owner.ensureTermAndGetVoterWeightToReveal(_voteId, _voter));
->>>>>>> 40a6353b
     }
 
     /**
