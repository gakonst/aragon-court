pragma solidity ^0.5.8;

import "../lib/TimeHelpersMock.sol";
import "../../controller/Controller.sol";


contract ControllerMock is Controller, TimeHelpersMock {
    uint64 internal mockedTermId;
    bytes32 internal mockedTermRandomness;

    constructor(
        uint64 _termDuration,
        uint64 _firstTermStartTime,
        address[3] memory _governors,
        ERC20 _feeToken,
        uint256[3] memory _fees,
        uint64[4] memory _roundStateDurations,
        uint16[2] memory _pcts,
        uint64[3] memory _roundParams,
        uint256[2] memory _appealCollateralParams
    )
        Controller(
            _termDuration,
            _firstTermStartTime,
            _governors,
            _feeToken,
            _fees,
            _roundStateDurations,
            _pcts,
            _roundParams,
            _appealCollateralParams
        )
        public
    {}

    function setCourt(address _addr) external {
        _setModule(COURT, _addr);
    }

    function setCourtMock(address _addr) external {
        // This function allows setting any address as the court module
        modules[COURT] = _addr;
        emit ModuleSet(COURT, _addr);
    }

<<<<<<< HEAD
    function setClock(address _addr) external {
        _setModule(CLOCK, _addr);
    }

    function setTreasury(address _addr) external {
        _setModule(TREASURY, _addr);
=======
    function setAccounting(address _addr) external {
        _setModule(ACCOUNTING, _addr);
>>>>>>> cec60a91
    }

    function setVoting(address _addr) external {
        _setModule(VOTING, _addr);
    }

    function setJurorsRegistry(address _addr) external {
        _setModule(JURORS_REGISTRY, _addr);
    }

    function setSubscriptions(address _addr) external {
        _setModule(SUBSCRIPTIONS, _addr);
    }

    function mockIncreaseTerm() external {
        if (mockedTermId != 0) mockedTermId = mockedTermId + 1;
        else mockedTermId = termId + 1;
    }

    function mockIncreaseTerms(uint64 _terms) external {
        if (mockedTermId != 0) mockedTermId = mockedTermId + _terms;
        else mockedTermId = termId + _terms;
    }

    function mockSetTerm(uint64 _termId) external {
        mockedTermId = _termId;
    }

    function mockSetTermRandomness(bytes32 _termRandomness) external {
        mockedTermRandomness = _termRandomness;
    }

    function ensureCurrentTerm() external returns (uint64) {
        if (mockedTermId != 0) return mockedTermId;
        (, uint64 currentTermId) = _ensureCurrentTerm();
        return currentTermId;
    }

    function getCurrentTermId() external view returns (uint64) {
        if (mockedTermId != 0) return mockedTermId;
        return _currentTermId();
    }

    function getLastEnsuredTermId() external view returns (uint64) {
        if (mockedTermId != 0) return mockedTermId;
        return termId;
    }

    function getTermRandomness(uint64 _termId) external view returns (bytes32) {
        if (mockedTermRandomness != bytes32(0)) return mockedTermRandomness;
        return _computeTermRandomness(terms[_termId]);
    }
}<|MERGE_RESOLUTION|>--- conflicted
+++ resolved
@@ -43,17 +43,8 @@
         emit ModuleSet(COURT, _addr);
     }
 
-<<<<<<< HEAD
-    function setClock(address _addr) external {
-        _setModule(CLOCK, _addr);
-    }
-
     function setTreasury(address _addr) external {
         _setModule(TREASURY, _addr);
-=======
-    function setAccounting(address _addr) external {
-        _setModule(ACCOUNTING, _addr);
->>>>>>> cec60a91
     }
 
     function setVoting(address _addr) external {
